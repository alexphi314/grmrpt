--- conflicted
+++ resolved
@@ -6,11 +6,7 @@
 
 import requests
 
-<<<<<<< HEAD
-from fetch_server import get_grooming_report
-=======
 from fetch_report import get_grooming_report
->>>>>>> 9b453ddd
 
 if sys.version_info.major < 3:
     from urllib import url2pathname
