from typing import List, Tuple, Union, Dict
import re
import datetime as dt
from dateutil.parser import parse
import pytz
import logging
import logging.handlers
import os
from copy import deepcopy
from wsgiref.simple_server import make_server
from collections import Counter
import json
import traceback
import subprocess
import time

from tika import parser
import requests
import boto3

# Create logger
logger = logging.getLogger(__name__)
logger.setLevel(logging.INFO)

# Handler
LOG_FILE = '/opt/python/log/fetch-app.log'
handler = logging.handlers.RotatingFileHandler(LOG_FILE, maxBytes=1048576, backupCount=5, encoding='utf-8')
handler.setLevel(logging.INFO)

# Formatter
formatter = logging.Formatter('%(asctime)s - %(name)s - %(levelname)s - %(message)s')

# Add Formatter to Handler
handler.setFormatter(formatter)

# add Handler to Logger
logger.addHandler(handler)


class APIError(Exception):
    def __init__(self, message) -> None:
        """
        Overload the basic exception behavior. Put out a log message with the warning before crashing

        :param message: error message to include
        """
        logger.warning(message)
        super().__init__(message)


class CommandError(Exception):
    pass


<<<<<<< HEAD
def resolve_response(url: str, headers: Dict[str, str], api_url: str, request_client) -> Dict:
=======
def resolve_response(url: str, headers: Dict[str, str], api_url: str) -> Dict:
>>>>>>> 840d2204
    """
    Execute a GET request from the api of the given relative url and return a Dict object

    :param url: url to fetch - either a relative or absolute url
    :param headers: http request headers
    :param api_url: url for api server
    :return: dict containing response data
    """
    if api_url not in url:
        url = '/'.join([api_url, url])

    response = requests.get(url, headers=headers)
    if response.status_code != 200:
        raise APIError('Did not receive valid response from api:\n{}'.format(response.text))

    return response.json()


def get_api(relative_url: str, headers: Dict[str, str], api_url: str) -> Dict:
    """
    Execute a GEt request for a relative url. Perform pagination tasks to ensure all results are returned.

    :param relative_url: relative url from base api url
    :param headers: http request headers
    :param api_url: url for api server
    :param request_client: client used to make HTTP requests
    :return: dict containing response data
    """
    response = resolve_response(relative_url, headers, api_url)

    if 'results' in response.keys():
        data = response['results']

        while response['next'] is not None:
            response = resolve_response(response['next'], headers, api_url)
            data += response['results']

        return data

    else:
        return response


def kill_tika_server() -> None:
    """
    End the process hosting the tika server
    """
    with subprocess.Popen(['ps', 'aux'], stdout=subprocess.PIPE) as ps:
        with subprocess.Popen(['grep', '[t]ika'], stdin=ps.stdout, stdout=subprocess.PIPE, stderr=subprocess.PIPE) \
         as grep:
            grep_out, grep_err = grep.communicate()
            grep_out = str(grep_out)

            if grep_err != b'':
                raise CommandError(grep_err)

            # Get process id
            assert len(grep_out.split('\n')) == 1
            cols = grep_out.split()
            pid = cols[1]

            ps.kill()
            grep.kill()

    # Kill the process
    with subprocess.Popen(['kill', pid], stdout=subprocess.PIPE, stderr=subprocess.PIPE) as kll:
        _, err = kll.communicate()

        if err != b'':
            raise CommandError(err)

        kll.kill()


def get_grooming_report(parse_mode: str, url: str = None,
                        response: requests.Response = None) -> Tuple[Union[None, dt.datetime], List[str]]:
    """
    Fetch the grooming report and return groomed runs

    :param parse_mode: type of parsing to apply to grooming report
    :param url: optional url where the grooming report pdf can be found
    :param response: optional parameter containing fetched report data
    :return: date and list of groomed run names
    """
    if parse_mode == 'tika':
        try:
            parsed = parser.from_file(url)
            content = parsed['content'].strip()
            trail_re = re.compile(r'^\d+\.?\s(?P<name>(?!\d).*\w+.+(?<!")+$)')
            date_re = re.compile(r'\d\d?,\s\d\d\d\d')
<<<<<<< HEAD
        except AttributeError:
=======
        except (AttributeError, Exception):
>>>>>>> 840d2204
            # This occurs when tika server doesn't respond with anything
            # Attempt to restart the server and re-run the function
            logger.info('Attempting to restart tika server, got bad response')
            kill_tika_server()
            time.sleep(1)
            logger.info('Killed tika server, re-running function call')
            return get_grooming_report(parse_mode, url, response)

        runs = []
        date = None
        for line in content.split('\n'):
            if date_re.search(line.strip()):
                date = parse(line.strip()).date()

            if trail_re.search(line.strip()):
                run_name = trail_re.search(line.strip()).group('name').strip()
                # Remove bogus matches -> long sentences
                # Don't append duplicate run names
                if len(run_name) <= 50 and len(run_name.split(' ')) <= 5 and not \
                        any([run == run_name for run in runs]):
                    runs.append(run_name)

            # Break out if the list of runs ends
            if 'weather' in line.lower() or 'snowfall' in line.lower():
                break

    elif parse_mode == 'json':
        response = response.json()

        date = dt.datetime.strptime(response['LastUpdate'], '%Y-%m-%dT%H:%M:%S%z').date()
        runs = []
        for area in response['MountainAreas']:
            for trail in area['Trails']:
                if trail['Grooming'] == 'Yes' or trail['Grooming'] == 'Second Shift' or trail['Grooming'] == 'Top':
                    runs.append(trail['Name'].strip())
<<<<<<< HEAD

    else:
        response = response.json()

=======

    else:
        response = response.json()

>>>>>>> 840d2204
        date = dt.datetime.strptime(response['Date'], '%Y-%m-%dT%H:%M:%S').date()
        runs = []
        for area in response['GroomingAreas']:
            for trail in area['Runs']:
                if trail['IsGroomed']:
                    runs.append(trail['Name'].strip())

    return date, runs


def create_report(date: dt.datetime, groomed_runs: List[str], resort_id: int,
<<<<<<< HEAD
                  api_url: str, head: Dict[str, str], get_api_wrapper, time: dt.datetime,
                  request_client=requests) -> None:
=======
                  api_url: str, head: Dict[str, str], get_api_wrapper, time: dt.datetime) -> None:
>>>>>>> 840d2204
    """
    Create the grooming report and push if not in api

    :param date: grooming report date
    :param groomed_runs: list of groomed run names
    :param resort_id: resort id this report corresponds to
    :param api_url: url of api server
    :param head: headers to include with HTTP requests
    :param get_api_wrapper: function used to make HTTP GET requests
    :param time: current time in MST
    :param request_client: class used to make HTTP requests
    """
    resort_url = '/'.join(['resorts', str(resort_id), ''])
    resort_name = get_api_wrapper('resorts/{}/'.format(resort_id))['name'].replace(' ', '%20')

    # Get list of reports already in api and don't create a new report if it already exists
    reports = get_api_wrapper('reports/?resort={}&date={}'.format(
        resort_name,
        date.strftime('%Y-%m-%d')))
    if len(reports) > 0:
        assert len(reports) == 1
        report_id = reports[0]['id']
        logger.info('Report object already present in api for {} on {}'.format(
            resort_name.replace('%20', ' '),
            date.strftime('%Y-%m-%d')
        ))
    else:
        report_dict = {'date': date.strftime('%Y-%m-%d'), 'resort': '/'.join([api_url, resort_url])}
        report_response = requests.post('/'.join([api_url, 'reports/']), data=report_dict,
                                              headers=head)

        if report_response.status_code == 201:
            logger.info('Successfully created report object in api for {} on {}'.format(
                resort_name.replace('%20', ' '),
                date.strftime('%Y-%m-%d')
            ))
            report_id = report_response.json()['id']
        else:
            raise APIError('Failed to create report object:\n{}'.format(report_response.text))

    # Fetch the report object
    report_url = '/'.join(['reports', str(report_id), ''])
    report_response = get_api_wrapper(report_url)
    report_runs = deepcopy(report_response.get('runs', []))
    # Strip all runs from report_runs that are not in groomed_runs
    report_runs = [run for run in report_runs if get_api_wrapper(run)['name'] in groomed_runs]

    # Fetch the previous report for this resort, if it exists
    past_report_list = get_api_wrapper('reports/?resort={}&date={}'.format(
        resort_name,
        (date-dt.timedelta(days=1)).strftime('%Y-%m-%d')))
    assert len(past_report_list) <= 1

    try:
        prev_report_runs = [
            get_api_wrapper(run)['name'] for run in past_report_list[0]['runs']
        ]
    except IndexError:
        prev_report_runs = []

    # Check if the groomed runs from this report match the groomed runs from the previous report
    if Counter(groomed_runs) == Counter(prev_report_runs) and time.hour < int(os.getenv('NORUNS_NOTIF_HOUR')):
        logger.info('Found list of groomed runs identical to yesterday\'s report. '
                    'Not appending these runs to report'
                    ' object.')
        return
    elif Counter(groomed_runs) == Counter(prev_report_runs):
        logger.info('Today\'s groomed runs are equivalent to yesterday\'s report. Given the late hour, '
                    'assuming it is accurate and appending to report.')

    # Connect the run objects to the report object, if they are not already linked
    if len(report_runs) < len(groomed_runs):
        for run in groomed_runs:
            # See if run in api
            run_resp = get_api_wrapper('runs/?name={}&resort={}'.format(
                run,
                resort_name
            ))

            # If run exists, check if the run url is attached to the report
            if len(run_resp) > 0:
                assert len(run_resp) == 1
                run_url = '/'.join([api_url, 'runs', str(run_resp[0]['id']), ''])
            # Otherwise, create the run and attach to report from this end
            else:
                run_data = {'name': run, 'resort': '/'.join([api_url, resort_url])}
<<<<<<< HEAD
                update_response = request_client.post('/'.join([api_url, 'runs/']), data=run_data,
=======
                update_response = requests.post('/'.join([api_url, 'runs/']), data=run_data,
>>>>>>> 840d2204
                                                      headers=head)

                if update_response.status_code != 201:
                    raise APIError('Failed to create run object:\n{}'.format(update_response.text))
                run_url = '/'.join([api_url, 'runs', str(update_response.json()['id']), ''])

            if run_url not in report_runs:
                report_runs.append(run_url)

    if report_runs != report_response.get('runs', []):
        # Log groomed runs
        logger.info('Groomed runs: {}'.format(', '.join(groomed_runs)))
        report_response['runs'] = report_runs
<<<<<<< HEAD
        update_report_response = request_client.put('/'.join([api_url, report_url]), data=report_response,
=======
        update_report_response = requests.put('/'.join([api_url, report_url]), data=report_response,
>>>>>>> 840d2204
                                                    headers=head)

        if update_report_response.status_code == 200:
            logger.info('Successfully tied groomed runs to report')
        else:
            raise APIError('Failed to update report object:\n{}'.format(update_report_response.text))


def get_most_recent_reports(resort: Dict[str, str], get_api_wrapper) -> \
        Union[None, Tuple[Dict[str, str], str]]:
    """
    Fetch the most recent report for the input resort, as well as yesterday's report

    :param resort: data representation of resort
    :param get_api_wrapper: wrapper function used to make GET requests of api
    :return: data dict of most recent BMReport, url to most recent BMReport
    """
    reports = get_api_wrapper('reports/?resort={}'.format(resort['name'].replace(' ', '%20')))
    # Only include reports with run objects attached
    reports = [report for report in reports if len(report['runs']) > 0]
    report_dates_list = [dt.datetime.strptime(report['date'], '%Y-%m-%d').date() for report in
                         reports]

    if len(report_dates_list) == 0:
        return

    # Store the url to the most recent bmreport for each resort
    most_recent_report = reports[report_dates_list.index(max(report_dates_list))]
    most_recent_report_url = most_recent_report['bm_report']
    bm_report_data = get_api_wrapper(most_recent_report_url)

    return bm_report_data, most_recent_report_url


def get_resorts_to_notify(get_api_wrapper, api_url, headers) -> List[str]:
    """
    Query the API to find the list of resorts that need to be notified about a new BM report.

    :param get_api_wrapper: lambda function that takes relative url for GET request and returns request in JSON
    :param api_url: url to api
    :param headers: authentication headers to use in requests
    :return: list of bm_report urls to notify for
    """
    contact_list = []
    resorts = get_api_wrapper('resorts/')

    for resort in resorts:
        try:
            bm_report_data, most_recent_report_url = get_most_recent_reports(resort, get_api_wrapper)
        except TypeError:
            continue

        # Only include reports with bm reports with runs on them
        if len(bm_report_data['runs']) == 0:
            continue

        # Check if notification sent for this report
        notification_response = get_api_wrapper('notifications/?bm_pk={}'.format(
            bm_report_data['id']
        ))
        assert len(notification_response) <= 1

        if (len(notification_response) == 0 or
                (len(notification_response) == 1 and notification_response[0]['type'] == 'no_runs')):
            # No notification posted for this report
            contact_list.append(most_recent_report_url)

            # Delete the no_run notif if it exists
            if len(notification_response) == 1:
                resp = requests.delete('{}/notifications/{}/'.format(api_url, notification_response[0]['id']),
                                             headers=headers)
                if resp.status_code != 204:
                    raise APIError('Unable to delete notification: {}'.format(resp.text))

    return contact_list


def get_resorts_no_bmruns(time: dt.datetime, api_wrapper) -> List[str]:
    """
    Get the list of resorts with no bmruns on today's BMReport

    :param time: current time in mtn timezone
    :param api_wrapper: wrapper function used to make GET requests to api
    :return: list of report urls with no bmruns on today's report
    """
    contact_list = []
    if time.hour >= int(os.getenv('NORUNS_NOTIF_HOUR')):
        resorts = api_wrapper('resorts/')

        for resort in resorts:
            try:
                bm_report_data, most_recent_report_url = get_most_recent_reports(resort, api_wrapper)
            except TypeError:
                continue

            # Check if notification sent for this report
            notification_response = api_wrapper('notifications/?bm_pk={}'.format(
                bm_report_data['id']
            ))

            # Append if no notification sent already and no runs on the report
            if len(notification_response) == 0 and len(bm_report_data['runs']) == 0:
                contact_list.append(most_recent_report_url)

    return contact_list


def get_resort_alerts(time: dt.datetime, api_wrapper: get_api, api_url: str,
<<<<<<< HEAD
                      headers: Dict[str, str], client=requests) -> List[str]:
=======
                      headers: Dict[str, str]) -> List[str]:
>>>>>>> 840d2204
    """
    Fetch the list of BMreports that have not sent out a notification

    :param time: current time in MTN timezone
    :param api_wrapper: wrapper function used to make api GET requests
    :param api_url: url link to api
    :param headers: headers to include with HTTP requests
    :param client: client used to make HTTP requests
    :return: list of BMReport urls that are missing a notification
    """
    alert_list = []
    # Check after no run notifs should have gone out
    notif_time = dt.time(int(os.getenv('NORUNS_NOTIF_HOUR')), int(os.getenv('ALERT_NOTIF_MIN')))
    if time.time() >= notif_time:
        resorts = api_wrapper('resorts/')

        for resort in resorts:
            try:
                bm_report_data, most_recent_report_url = get_most_recent_reports(resort, api_wrapper)
            except TypeError:
                continue

            # Check the most recent BMreport is the same date as the current time
            if bm_report_data['date'] != time.date().strftime('%Y-%m-%d'):
                # Create an empty report for today
<<<<<<< HEAD
                create_report(time, [], resort['id'], api_url, headers, api_wrapper, time=time,
                              request_client=client)
=======
                create_report(time, [], resort['id'], api_url, headers, api_wrapper, time=time)
>>>>>>> 840d2204
                # Get the created report
                reports = api_wrapper('reports/?resort={}&date={}'.format(
                    resort['name'],
                    time.strftime('%Y-%m-%d'))
                )
                assert len(reports) == 1
                bm_report_data = api_wrapper(reports[0]['bm_report'])
                most_recent_report_url = reports[0]['bm_report']

            # If notification sent for most recent BMReport, it's good
            if bm_report_data['notification'] is not None:
                continue

            # Check if alert sent for this report
            alert_response = api_wrapper('alerts/?bm_pk={}'.format(
                bm_report_data['id']
            ))

            if len(alert_response) == 0:
                alert_list.append(most_recent_report_url)

    return alert_list


def post_message_to_sns(sns, **kwargs) -> Dict[str, str]:
    """
    Post a message to a SNS topic

    :param sns: sns client used to make publish call
    :param kwargs: various input arguments to publish call
    :return: response from SNS
    """
    response = sns.publish(**kwargs)
    logger.info('Posted message with id {} to {}'.format(response['MessageId'], kwargs['TopicArn']))

    return response


def get_topic_subs(topic_arn: str) -> int:
    """
    Get the number of confirmed subscribers to the input SNS topic arn

    :param topic_arn: topic arn identifier
    :return: number of confirmed subs
    """
    sns = boto3.client('sns', region_name='us-west-2', aws_access_key_id=os.getenv('ACCESS_ID'),
                       aws_secret_access_key=os.getenv('SECRET_ACCESS_KEY'))

    topic_attrs = sns.get_topic_attributes(
        TopicArn=topic_arn
    )

    return int(topic_attrs['Attributes']['SubscriptionsConfirmed'])


def post_notification(report: str, api_url: str, headers: Dict[str, str], notif_type: str = None) -> None:
    """
    Post a notification record for the input BMReport url

    :param report: url for a given BMReport
    :param api_url: api url
    :param headers: auth headers to include with post request
    :param notif_type: optionally include type field specifying type of notif
    """
    notification_data = {'bm_report': report}
    if notif_type is not None:
        notification_data['type'] = notif_type

    response = requests.post('{}/notifications/'.format(api_url), data=notification_data,
                             headers=headers)
    if response.status_code != 201:
        raise APIError('Unable to create notification record in api: {}'.format(
            response.text
        ))


def post_messages(contact_list: List[str], headers: Dict[str, str], api_url: str) -> None:
    """
    Post a BMReport to each SNS topic on the contact_list

    :param contact_list: list of bm_report urls to notify
    :param headers: http request headers for authentication
    :param api_url: api url link
    """
    sns = boto3.client('sns', region_name='us-west-2', aws_access_key_id=os.getenv('ACCESS_ID'),
                       aws_secret_access_key=os.getenv('SECRET_ACCESS_KEY'))

    # Post to SNS topic
    for report in contact_list:
        report_data = requests.get(report, headers=headers).json()
        report_date = dt.datetime.strptime(report_data['date'], '%Y-%m-%d')
        resort_data = requests.get(report_data['resort'], headers=headers).json()

        run_names = [requests.get(run, headers=headers).json()['name'] for run in report_data['runs']]
        if resort_data['display_url'] is not None and resort_data['display_url'] != '':
            report_link = resort_data['display_url']
        else:
            report_link = resort_data['report_url']

        email_subj = '{} {} Blue Moon Grooming Report'.format(
            report_data['date'],
            resort_data['name'],
        )
        phone_msg = '{}\n' \
                    '  * {}\n\n' \
                    'Other resort reports: {}\n' \
                    'Full report: {}'.format(
                        report_data['date'],
                        '\n  * '.join(run_names),
                        os.getenv('REPORT_URL', ''),
                        report_link
                    )
        email_msg = 'Good morning!\n\n'\
                    'Today\'s Blue Moon Grooming Report for {} contains:\n'\
                    '  * {}\n\n'\
                    'Reports for other resorts and continually updated report for {}: {}\n'\
                    'Full report: {}'.format(
                        resort_data['name'],
                        '\n  * '.join(run_names),
                        resort_data['name'],
                        os.getenv('REPORT_URL', ''),
                        report_link
                    )

        if get_topic_subs(resort_data['sns_arn']) == 0:
            logger.info('The topic for {} has zero subs, not sending message'.format(resort_data['name']))
            post_notification(report, api_url, headers)
            continue

        response = post_message_to_sns(sns, TopicArn=resort_data['sns_arn'], MessageStructure='json',
                                       Message=json.dumps({'email': email_msg, 'sms': phone_msg,
                                                           'default': email_msg}), Subject=email_subj,
                                       MessageAttributes={'day_of_week': {'DataType': 'String',
                                                                          'StringValue': report_date.strftime('%a')}})

        if response['MessageId']:
            # Post notification record
            post_notification(report, api_url, headers)


def post_no_bmrun_message(contact_list: List[str], headers: Dict[str, str], api_url: str) -> None:
    """
    Post a 'no bm runs' message to the SNS topics on the contact_list

    :param contact_list: list of resorts with no bmruns on today's report
    :param headers: http request headers for authentication
    :param api_url: api url link
    """
    sns = boto3.client('sns', region_name='us-west-2', aws_access_key_id=os.getenv('ACCESS_ID'),
                       aws_secret_access_key=os.getenv('SECRET_ACCESS_KEY'))

    # Post to SNS topic
    for report in contact_list:
        report_data = requests.get(report, headers=headers).json()
        report_date = dt.datetime.strptime(report_data['date'], '%Y-%m-%d')
        resort_data = requests.get(report_data['resort'], headers=headers).json()

        if resort_data['display_url'] is not None and resort_data['display_url'] != '':
            report_link = resort_data['display_url']
        else:
            report_link = resort_data['report_url']

        email_subj = '{} {} Blue Moon Grooming Report'.format(
            report_data['date'],
            resort_data['name'],
        )
        phone_msg = '{}\n' \
                    '\nThere are no blue moon runs today.\n\n' \
                    'Other resort reports: {}\n' \
                    'Full report: {}'.format(
                        report_data['date'],
                        os.getenv('REPORT_URL', ''),
                        report_link
                    )
        email_msg = 'Good morning!\n\n' \
                    '{} has no blue moon runs on today\'s report.\n' \
                    'Reports for other resorts and continually updated report for {}: {}\n' \
                    'Full report: {}'.format(
                        resort_data['name'],
                        resort_data['name'],
                        os.getenv('REPORT_URL', ''),
                        report_link
                    )

        if get_topic_subs(resort_data['sns_arn']) == 0:
            logger.info('The topic for {} has zero subs, not sending message'.format(resort_data['name']))
            post_notification(report, api_url, headers, notif_type='no_runs')
            continue

        response = post_message_to_sns(sns, TopicArn=resort_data['sns_arn'], MessageStructure='json',
                                       Message=json.dumps({'email': email_msg, 'sms': phone_msg,
                                                           'default': email_msg}), Subject=email_subj,
                                       MessageAttributes={'day_of_week': {'DataType': 'String',
                                                                          'StringValue': report_date.strftime('%a')}})

        if response['MessageId']:
            # Post notification record
            post_notification(report, api_url, headers, notif_type='no_runs')


def post_alert_message(alert_list: List[str], headers: Dict[str, str], api_url: str) -> None:
    """
    Post an alert to the SNS topics on alert_list

    :param alert_list: list of BMReports with no notifications sent out
    :param headers: authentication headers to provide with GET requests
    :param api_url: api url address
    """
    sns = boto3.client('sns', region_name='us-west-2', aws_access_key_id=os.getenv('ACCESS_ID'),
                       aws_secret_access_key=os.getenv('SECRET_ACCESS_KEY'))

    # Post to SNS topic
    for report in alert_list:
        report_data = requests.get(report, headers=headers).json()
        resort_data = requests.get(report_data['resort'], headers=headers).json()

        msg = 'No notification sent for BMReport on {} at {}'.format(
            report_data['date'],
            resort_data['name']
        )
        response = post_message_to_sns(sns, TopicArn=os.getenv('ALERT_ARN'), Message=msg,
                                       Subject='BMGRM {} Alert'.format(resort_data['name']))

        if response['MessageId']:
            # Post alert record
            alert_data = {'bm_report': report}
            response = requests.post('{}/alerts/'.format(api_url), data=alert_data, headers=headers)
            if response.status_code != 201:
                raise APIError('Unable to create alert record in api: {}'.format(
                    response.text
                ))


def application(environ, start_response):
    API_URL = os.getenv('API_URL')
    TOKEN = os.getenv('TOKEN')
    get_api_wrapper = lambda x: get_api(x, headers={'Authorization': 'Token {}'.format(TOKEN)},
                                        api_url=API_URL)
    headers = {'Authorization': 'Token {}'.format(TOKEN)}

    path = environ['PATH_INFO']
    method = environ['REQUEST_METHOD']
    if method == 'POST':
        try:
            if path == '/':
                request_body_size = int(environ['CONTENT_LENGTH'])
                request_body = environ['wsgi.input'].read(request_body_size).decode()
                logger.info("Received message: %s" % request_body)
                response = 'Got message'
            elif path == '/grmrpt_schedule':
                logger.info("Received task %s scheduled at %s", environ['HTTP_X_AWS_SQSD_TASKNAME'],
                            environ['HTTP_X_AWS_SQSD_SCHEDULED_AT'])

                # Run scheduled task
                # Get list of resorts from api
                resorts = get_api_wrapper('resorts/')

                # Fetch grooming report for each resort
                for resort_dict in resorts:
                    resort = resort_dict['name']
                    report_url = resort_dict['report_url']
                    parse_mode = resort_dict['parse_mode']

                    if parse_mode == 'json':
                        response = requests.get(report_url)
                        if response.status_code != 200:
                            raise ValueError('Unable to fetch grooming report: {}'.format(response.text))

                        date, groomed_runs = get_grooming_report(parse_mode, response=response)
                    else:
                        date, groomed_runs = get_grooming_report(parse_mode, url=report_url)

                    logger.info('Got grooming report for {} on {}'.format(resort, date.strftime('%Y-%m-%d')))
                    time = dt.datetime.now(tz=pytz.timezone('US/Mountain'))
                    create_report(date, groomed_runs, resort_dict['id'], API_URL, headers, get_api_wrapper, time)

                response = 'Successfully processed grooming reports for all resorts'

            elif path == '/notif_schedule':
                logger.info("Received task %s scheduled at %s", environ['HTTP_X_AWS_SQSD_TASKNAME'],
                            environ['HTTP_X_AWS_SQSD_SCHEDULED_AT'])

<<<<<<< HEAD
                resort_list = get_resorts_to_notify(get_api_wrapper, API_URL,
                                                    requests, headers)
=======
                resort_list = get_resorts_to_notify(get_api_wrapper, API_URL, headers)
>>>>>>> 840d2204
                post_messages(resort_list, headers=headers,
                              api_url=API_URL)

                # Check for no bmrun notifications
                time = dt.datetime.now(tz=pytz.timezone('US/Mountain'))
                no_bmruns_list = get_resorts_no_bmruns(time, get_api_wrapper)
                post_no_bmrun_message(no_bmruns_list, headers=headers,
                                      api_url=API_URL)

                response = 'Successfully checked for notification events'

            elif path == '/alert_schedule':
                logger.info("Received task %s scheduled at %s", environ['HTTP_X_AWS_SQSD_TASKNAME'],
                            environ['HTTP_X_AWS_SQSD_SCHEDULED_AT'])
                time = dt.datetime.now(tz=pytz.timezone('US/Mountain'))
                alert_list = get_resort_alerts(time, get_api_wrapper, API_URL, headers)
                post_alert_message(alert_list, headers=headers,
                                   api_url=API_URL)

                response = 'Successfully checked for alerts'

        except APIError:
            logger.warning('Error processing API request')
            logger.warning(traceback.print_exc())
            response = ''

        except Exception:
            logger.warning('Got exception while processing task')
            logger.warning(traceback.print_exc())
            response = ''

    else:
        logger.warning('Received unexpected method to server {}'.format(method))
        response = 'Unexpected method'

    status = '200 OK'
    headers = [('Content-type', 'text/html')]

    start_response(status, headers)
    return [response]


if __name__ == '__main__':
    httpd = make_server('', 8000, application)
    print("Serving on port 8000...")
    httpd.serve_forever()<|MERGE_RESOLUTION|>--- conflicted
+++ resolved
@@ -52,11 +52,7 @@
     pass
 
 
-<<<<<<< HEAD
-def resolve_response(url: str, headers: Dict[str, str], api_url: str, request_client) -> Dict:
-=======
 def resolve_response(url: str, headers: Dict[str, str], api_url: str) -> Dict:
->>>>>>> 840d2204
     """
     Execute a GET request from the api of the given relative url and return a Dict object
 
@@ -147,11 +143,7 @@
             content = parsed['content'].strip()
             trail_re = re.compile(r'^\d+\.?\s(?P<name>(?!\d).*\w+.+(?<!")+$)')
             date_re = re.compile(r'\d\d?,\s\d\d\d\d')
-<<<<<<< HEAD
-        except AttributeError:
-=======
-        except (AttributeError, Exception):
->>>>>>> 840d2204
+        except (AttributeError):
             # This occurs when tika server doesn't respond with anything
             # Attempt to restart the server and re-run the function
             logger.info('Attempting to restart tika server, got bad response')
@@ -187,17 +179,10 @@
             for trail in area['Trails']:
                 if trail['Grooming'] == 'Yes' or trail['Grooming'] == 'Second Shift' or trail['Grooming'] == 'Top':
                     runs.append(trail['Name'].strip())
-<<<<<<< HEAD
 
     else:
         response = response.json()
 
-=======
-
-    else:
-        response = response.json()
-
->>>>>>> 840d2204
         date = dt.datetime.strptime(response['Date'], '%Y-%m-%dT%H:%M:%S').date()
         runs = []
         for area in response['GroomingAreas']:
@@ -209,12 +194,7 @@
 
 
 def create_report(date: dt.datetime, groomed_runs: List[str], resort_id: int,
-<<<<<<< HEAD
-                  api_url: str, head: Dict[str, str], get_api_wrapper, time: dt.datetime,
-                  request_client=requests) -> None:
-=======
                   api_url: str, head: Dict[str, str], get_api_wrapper, time: dt.datetime) -> None:
->>>>>>> 840d2204
     """
     Create the grooming report and push if not in api
 
@@ -301,11 +281,7 @@
             # Otherwise, create the run and attach to report from this end
             else:
                 run_data = {'name': run, 'resort': '/'.join([api_url, resort_url])}
-<<<<<<< HEAD
-                update_response = request_client.post('/'.join([api_url, 'runs/']), data=run_data,
-=======
                 update_response = requests.post('/'.join([api_url, 'runs/']), data=run_data,
->>>>>>> 840d2204
                                                       headers=head)
 
                 if update_response.status_code != 201:
@@ -319,11 +295,7 @@
         # Log groomed runs
         logger.info('Groomed runs: {}'.format(', '.join(groomed_runs)))
         report_response['runs'] = report_runs
-<<<<<<< HEAD
-        update_report_response = request_client.put('/'.join([api_url, report_url]), data=report_response,
-=======
         update_report_response = requests.put('/'.join([api_url, report_url]), data=report_response,
->>>>>>> 840d2204
                                                     headers=head)
 
         if update_report_response.status_code == 200:
@@ -432,11 +404,7 @@
 
 
 def get_resort_alerts(time: dt.datetime, api_wrapper: get_api, api_url: str,
-<<<<<<< HEAD
-                      headers: Dict[str, str], client=requests) -> List[str]:
-=======
                       headers: Dict[str, str]) -> List[str]:
->>>>>>> 840d2204
     """
     Fetch the list of BMreports that have not sent out a notification
 
@@ -462,12 +430,7 @@
             # Check the most recent BMreport is the same date as the current time
             if bm_report_data['date'] != time.date().strftime('%Y-%m-%d'):
                 # Create an empty report for today
-<<<<<<< HEAD
-                create_report(time, [], resort['id'], api_url, headers, api_wrapper, time=time,
-                              request_client=client)
-=======
                 create_report(time, [], resort['id'], api_url, headers, api_wrapper, time=time)
->>>>>>> 840d2204
                 # Get the created report
                 reports = api_wrapper('reports/?resort={}&date={}'.format(
                     resort['name'],
@@ -750,12 +713,7 @@
                 logger.info("Received task %s scheduled at %s", environ['HTTP_X_AWS_SQSD_TASKNAME'],
                             environ['HTTP_X_AWS_SQSD_SCHEDULED_AT'])
 
-<<<<<<< HEAD
-                resort_list = get_resorts_to_notify(get_api_wrapper, API_URL,
-                                                    requests, headers)
-=======
                 resort_list = get_resorts_to_notify(get_api_wrapper, API_URL, headers)
->>>>>>> 840d2204
                 post_messages(resort_list, headers=headers,
                               api_url=API_URL)
 
