--- conflicted
+++ resolved
@@ -1,9 +1,5 @@
 # Requirements for fetch worker
 tika
 requests
-<<<<<<< HEAD
 boto3
-=======
-boto3
-pytz
->>>>>>> 9b453ddd
+pytz