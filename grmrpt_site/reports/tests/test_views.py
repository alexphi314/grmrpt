import json
import datetime as dt
import sys
from unittest.mock import patch

from django.test import TestCase
from django.urls import reverse
from django.contrib.auth.models import User
from rest_framework.test import APIClient
from rest_framework.authtoken.models import Token

sys.path.append('../grmrpt_fetch')
from grmrpt_fetch.fetch_server import get_resorts_to_notify, create_report, get_api, get_resort_alerts
from reports.models import *


class ResortViewTestCase(TestCase):
    @classmethod
    def setUpTestData(cls):
        # Create users
        cls.client = APIClient()
        cls.user = User.objects.create_user(username='test', password='foo')
        cls.user.is_staff = True
        cls.user.save()
        cls.token = Token.objects.get(user__username='test')
        cls.client.credentials(HTTP_AUTHORIZATION='Token ' + cls.token.key)

        cls.rando = User.objects.create_user(username='test2', password='bar')
        cls.rando_token = Token.objects.get(user__username='test2')

        # Create resort object
        cls.resort_data = {'name': 'Beaver Creek TEST', 'location': 'CO', 'report_url': 'foo',
                           'parse_mode': 'tika', 'reports': []}
        resort_response = cls.client.post('/api/resorts/', cls.resort_data, format='json')
        assert resort_response.status_code == 201

    def test_get(self) -> None:
        """
        Test get returns single resort object
        """
        # Check no user can't GET
        client = APIClient()
        self.assertEqual(client.get('/api/resorts/').status_code, 401)
        client.credentials(HTTP_AUTHORIZATION='Token ' + self.token.key)

        # Check logged in user can GET and behavior is as expected
        response = client.get('/api/resorts/', format='json')
        self.assertEqual(response.status_code, 200)
        response = response.json()['results']
        self.assertEqual(len(response), 1)

        # Add id to resort data
        self.resort_data['id'] = 1
        response[0].pop('sns_arn')
        response[0].pop('display_url')
        response[0].pop('site_id')
        self.assertDictEqual(response[0], self.resort_data)

        # Check random user has no get access
        client.credentials(HTTP_AUTHORIZATION='Token ' + self.rando_token.key)
        self.assertEqual(client.get('/api/resorts/').status_code, 403)

    def test_post(self) -> None:
        """
        Test post works
        """
        client = APIClient()

        # Check no user cannot post
        resort_data = {'name': 'Vail TEST', 'location': 'CO', 'report_url': 'bar', 'parse_mode': 'tika',
                       'reports': []}
        self.assertEqual(client.post('/api/resorts/', resort_data, format='json').status_code, 401)

        # Check POST behavior for logged in staff user
        client.credentials(HTTP_AUTHORIZATION='Token ' + self.token.key)
        response = client.post('/api/resorts/', resort_data, format='json')

        self.assertEqual(response.status_code, 201)

        response = response.json()
        self.assertTrue('id' in response.keys())
        self.assertTrue('sns_arn' in response.keys())
        # Remove id from dict -> we care that it was returned but not what it is
        response.pop('id')
        response.pop('sns_arn')
        response.pop('display_url')
        response.pop('site_id')
        self.assertDictEqual(resort_data, response)

        # Check random user has no post access
        client.credentials(HTTP_AUTHORIZATION='Token ' + self.rando_token.key)
        self.assertEqual(client.post('/api/resorts/', resort_data, format='json').status_code, 403)

    def test_put(self) -> None:
        """
        Test put method for resorts
        """
        client = APIClient()
        client.credentials(HTTP_AUTHORIZATION='Token ' + self.token.key)

        response = client.get('/api/resorts/1/').json()
        response['location'] = 'Kansas'

        # Check no user cannot PUT
        client.credentials()
        self.assertEqual(client.put('/api/resorts/1/', data=json.dumps(response),
                                    content_type='application/json').status_code, 401)

        # Check staff user PUT works correctly
        client.credentials(HTTP_AUTHORIZATION='Token ' + self.token.key)
        update_response = client.put('/api/resorts/1/', data=json.dumps(response),
                                     content_type='application/json')
        self.assertEqual(update_response.status_code, 200)
        self.assertDictEqual(update_response.json(), response)

        # Check random user has no put access
        client.credentials(HTTP_AUTHORIZATION='Token ' + self.rando_token.key)
        self.assertEqual(client.put('/api/resorts/1/', data=json.dumps(response),
                                    content_type='application/json').status_code, 403)

    def test_delete(self) -> None:
        """
        Test delete method for resorts
        """
        client = APIClient()
        client.credentials(HTTP_AUTHORIZATION='Token ' + self.token.key)

        # Check logged in staff DELETE works
        resort_data = {'name': 'Vail TEST', 'location': 'CO', 'report_url': 'bar',
                           'reports': []}
        response = client.post('/api/resorts/', resort_data, format='json')
        id = response.json()['id']

        # Check no user cannot DELETE
        client.credentials()
        self.assertEqual(client.delete('/api/resorts/{}/'.format(id)).status_code, 401)

        # Check random user has no delete access
        client.credentials(HTTP_AUTHORIZATION='Token ' + self.rando_token.key)
        self.assertEqual(client.delete('/api/resorts/{}/'.format(id)).status_code, 403)

        # Check staff delete method
        client.credentials(HTTP_AUTHORIZATION='Token ' + self.token.key)
        response = client.delete('/api/resorts/{}/'.format(id))
        self.assertEqual(response.status_code, 204)
        self.assertEqual(client.get('/api/resorts/{}/'.format(id)).status_code, 404)

    @classmethod
    def tearDownClass(cls):
        # Delete the created resort objects to clean up created SNS topics
        Resort.objects.all().delete()
        super().tearDownClass()


class RunViewTestCase(TestCase):
    @classmethod
    def setUpTestData(cls):
        # Create users
        cls.client = APIClient()
        cls.user = User.objects.create_user(username='test', password='foo')
        cls.user.is_staff = True
        cls.user.save()
        cls.token = Token.objects.get(user__username='test')
        cls.client.credentials(HTTP_AUTHORIZATION='Token ' + cls.token.key)

        cls.rando = User.objects.create_user(username='test2', password='bar')
        cls.rando_token = Token.objects.get(user__username='test2')

        # Create resort, report, and run objects
        cls.resort_data = {'name': 'Beaver Creek TEST', 'location': 'CO', 'report_url': 'foo',
                           'reports': []}
        resort_response = cls.client.post('/api/resorts/', cls.resort_data, format='json')
        assert resort_response.status_code == 201
        cls.resort_url = 'http://testserver/api/resorts/{}/'.format(resort_response.json()['id'])

        cls.report_data = {'date': dt.datetime.strptime('2020-01-01', '%Y-%m-%d').date(),
                           'resort': cls.resort_url,
                           'runs': []}
        report_response = cls.client.post('/api/reports/', cls.report_data, format='json')
        assert report_response.status_code == 201
        cls.report_url = 'http://testserver/api/reports/{}/'.format(report_response.json()['id'])

        cls.run_data = {'name': 'Centennial', 'resort': cls.resort_url,
                        'difficulty': 'blue', 'reports': [cls.report_url]}
        run_response = cls.client.post('/api/runs/', cls.run_data, format='json')
        assert run_response.status_code == 201

    def test_get(self) -> None:
        """
        Test get method for runs
        """
        client = APIClient()
        # Check no user does not have GET access
        self.assertEqual(client.get('/api/runs/').status_code, 401)

        # Check logged in staff GEt works
        client.credentials(HTTP_AUTHORIZATION='Token ' + self.token.key)
        response = client.get('/api/runs/')
        self.assertEqual(response.status_code, 200)
        response = response.json()['results']
        self.assertEqual(len(response), 1)
        response = response[0]

        response.pop('id')
        self.assertEqual(response, self.run_data)

        # Check random user has no get access
        client.credentials(HTTP_AUTHORIZATION='Token ' + self.rando_token.key)
        self.assertEqual(client.get('/api/runs/').status_code, 403)

    def test_post(self) -> None:
        """
        test post method
        """
        client = APIClient()

        # Check no user cannot POST
        run_data = {'name': 'Cresta', 'resort': self.resort_url,
                    'difficulty': 'black', 'reports': [self.report_url]}
        self.assertEqual(client.post('/api/runs/').status_code, 401)

        # Check logged in staff POST
        client.credentials(HTTP_AUTHORIZATION='Token ' + self.token.key)
        run_response = client.post('/api/runs/', run_data, format='json')

        self.assertEqual(run_response.status_code, 201)
        run_response = run_response.json()

        run_response.pop('id')
        self.assertEqual(run_response, run_data)

        # Check random user has no post access
        client.credentials(HTTP_AUTHORIZATION='Token ' + self.rando_token.key)
        self.assertEqual(client.post('/api/runs/').status_code, 403)

    def test_put(self) -> None:
        """
        test put method
        """
        client = APIClient()
        # check logged in staff put
        client.credentials(HTTP_AUTHORIZATION='Token ' + self.token.key)

        run_response = client.get('/api/runs/1/', format='json').json()

        report_data = {'date': dt.datetime.strptime('2020-01-01', '%Y-%m-%d').date(),
                       'resort': self.resort_url,
                       'runs': []}
        report_response = client.post('/api/reports/', report_data, format='json')
        self.assertEqual(report_response.status_code, 201)
        report_response = report_response.json()
        report_url = 'http://testserver/api/reports/{}/'.format(report_response['id'])

        run_response['reports'].append(report_url)
        run_response_new = client.put('/api/runs/1/', data=json.dumps(run_response),
                                           content_type='application/json')
        self.assertEqual(run_response_new.status_code, 200)
        self.assertDictEqual(run_response_new.json(), run_response)

        # Check rando has no put access
        client.credentials(HTTP_AUTHORIZATION='Token ' + self.rando_token.key)
        self.assertEqual(client.put('/api/runs/1/', data=json.dumps(run_response),
                                    content_type='application/json').status_code, 403)
        # Check no user has no put access
        client.credentials()
        self.assertEqual(client.put('/api/runs/1/', data=json.dumps(run_response),
                                    content_type='application/json').status_code, 401)

    def test_delete(self) -> None:
        """
        test delete method
        """
        client = APIClient()
        # Check logged in staff delete works
        client.credentials(HTTP_AUTHORIZATION='Token ' + self.token.key)

        run_data = {'name': 'Cresta', 'resort': self.resort_url,
                    'difficulty': 'black', 'reports': [self.report_url]}
        run_response = client.post('/api/runs/', run_data, format='json')
        id = run_response.json()['id']

        # Check no user has no delete access
        client.credentials()
        self.assertEqual(client.delete('/api/runs/{}/'.format(id)).status_code, 401)
        # Check rando user has no delete access
        client.credentials(HTTP_AUTHORIZATION='Token ' + self.rando_token.key)
        self.assertEqual(client.delete('/api/runs/{}/'.format(id)).status_code, 403)

        # Check logged in staff delete
        client.credentials(HTTP_AUTHORIZATION='Token ' + self.token.key)
        run_response = client.delete('/api/runs/{}/'.format(id))
        self.assertEqual(run_response.status_code, 204)

        self.assertEqual(client.get('/api/runs/{}/'.format(id)).status_code, 404)

    @classmethod
    def tearDownClass(cls):
        # Delete the created resort objects to clean up created SNS topics
        Resort.objects.all().delete()
        super().tearDownClass()


class ReportViewTestCase(TestCase):
    @classmethod
    def setUpTestData(cls):
        # Create users
        cls.client = APIClient()
        cls.user = User.objects.create_user(username='test', password='foo')
        cls.user.is_staff = True
        cls.user.save()
        cls.token = Token.objects.get(user__username='test')
        cls.client.credentials(HTTP_AUTHORIZATION='Token ' + cls.token.key)

        cls.rando = User.objects.create_user(username='test2', password='bar')
        cls.rando.is_staff = False
        cls.user.save()
        cls.rando_token = Token.objects.get(user__username='test2')

        # Create report, run, and resort objects
        cls.resort_data = {'name': 'Beaver Creek TEST', 'location': 'CO', 'report_url': 'foo',
                           'reports': []}
        resort_response = cls.client.post('/api/resorts/', cls.resort_data, format='json')
        assert resort_response.status_code == 201
        cls.resort_url = 'http://testserver/api/resorts/{}/'.format(resort_response.json()['id'])

        cls.run_data1 = {'name': 'Centennial', 'resort': cls.resort_url,
                        'difficulty': 'blue', 'reports': []}
        run_response = cls.client.post('/api/runs/', cls.run_data1, format='json')
        assert run_response.status_code == 201
        cls.run1_url = 'http://testserver/api/runs/{}/'.format(run_response.json()['id'])

        cls.run_data2 = {'name': 'Stone Creek Chutes', 'resort': cls.resort_url,
                         'difficulty': 'black', 'reports': []}
        run_response = cls.client.post('/api/runs/', cls.run_data2, format='json')
        assert run_response.status_code == 201
        cls.run2_url = 'http://testserver/api/runs/{}/'.format(run_response.json()['id'])

        cls.run_data3 = {'name': 'Double Diamond', 'resort': cls.resort_url,
                         'difficulty': 'black', 'reports': []}
        run_response = cls.client.post('/api/runs/', cls.run_data3, format='json')
        assert run_response.status_code == 201
        cls.run3_url = 'http://testserver/api/runs/{}/'.format(run_response.json()['id'])

        cls.report_data = {'date': '2020-01-01',
                           'resort': cls.resort_url,
                           'runs': [cls.run1_url]}
        report_response = cls.client.post('/api/reports/', cls.report_data, format='json')
        cls.report_url = 'http://testserver/api/reports/{}/'.format(report_response.json()['id'])
        assert report_response.status_code == 201

    def test_run_report_link(self) -> None:
        """
        test run objects link back to report after report object created linked to them
        """
        client = APIClient()
        client.credentials(HTTP_AUTHORIZATION='Token ' + self.token.key)

        for run_url in [self.run1_url, self.run2_url]:
            run_response = client.get(run_url)
            self.assertEqual(run_response.status_code, 200)
            run_response = run_response.json()
            if run_url == self.run1_url:
                self.assertEqual(len(run_response['reports']), 1)
                self.assertEqual(run_response['reports'][0], self.report_url)
            else:
                self.assertEqual(len(run_response['reports']), 0)

    def assert_bmreport_report_equal(self, bm_report_response, report_response, expected_runs,
                                     report_url) -> None:
        """
        Assert the bm_report response and report response match correctly

        :param bm_report_response: bm_report data
        :param report_response: report data
        :param expected_runs: list of expected run urls in bm_report_response
        :param report_url: hyperlink to report object
        """
        self.assertEqual(bm_report_response['resort'], report_response['resort'])
        self.assertEqual(bm_report_response['date'], report_response['date'])
        self.assertEqual(bm_report_response['full_report'], report_url)
        self.assertListEqual(bm_report_response['runs'], expected_runs)

    def test_report_bmreport_post(self) -> None:
        """
        test that generated bmreport from new report object works as intended
        """
        client = APIClient()
        client.credentials(HTTP_AUTHORIZATION='Token ' + self.token.key)

        # Check the original bm_report has no runs linked
        bmreport_response = client.get('/api/bmreports/1/', format='json')
        self.assertEqual(bmreport_response.status_code, 200)
        self.assert_bmreport_report_equal(bmreport_response.json(), self.report_data, [],
                                          'http://testserver/api/reports/1/')

        # Create a second report the day after the original one
        report_data = {'date': '2020-01-02',
                       'resort': self.resort_url,
                       'runs': [self.run1_url, self.run3_url]}
        report_response = client.post('/api/reports/', report_data, format='json')
        self.assertEqual(report_response.status_code, 201)
        report_response = report_response.json()
        report_url = 'http://testserver/api/reports/{}/'.format(report_response['id'])

        # Check BMreport objects created correctly
        bmreport_response = client.get('/api/bmreports/', format='json')
        self.assertEqual(bmreport_response.status_code, 200)
        bmreport_response = bmreport_response.json()['results']
        self.assertEqual(len(bmreport_response), 2)

        bmreport_response = client.get(report_response['bm_report']).json()
        self.assert_bmreport_report_equal(bmreport_response, report_data, [self.run3_url], report_url)

        # Create a third report the day after the original one
        report_data2 = {'date': '2020-01-03',
                       'resort': self.resort_url,
                       'runs': [self.run2_url, self.run1_url]}
        report_response = client.post('/api/reports/', report_data2, format='json')
        self.assertEqual(report_response.status_code, 201)
        report_response = report_response.json()
        report_url2 = 'http://testserver/api/reports/{}/'.format(report_response['id'])
        bmreport_response = client.get(report_response['bm_report']).json()

        self.assert_bmreport_report_equal(bmreport_response, report_data2, [self.run2_url], report_url2)

        # Generate a week's worth of report objects
        report_data3 = {'date': '2020-01-04',
                        'resort': self.resort_url,
                        'runs': [self.run3_url, self.run1_url]}
        report_response3 = client.post('/api/reports/', report_data3, format='json').json()
        report_url3 = 'http://testserver/api/reports/{}/'.format(report_response3['id'])

        report_data4 = {'date': '2020-01-05',
                        'resort': self.resort_url,
                        'runs': [self.run1_url]}
        report_response4 = client.post('/api/reports/', report_data4, format='json').json()
        report_url4 = 'http://testserver/api/reports/{}/'.format(report_response4['id'])

        report_data5 = {'date': '2020-01-06',
                        'resort': self.resort_url,
                        'runs': [self.run3_url, self.run1_url]}
        report_response5 = client.post('/api/reports/', report_data5, format='json').json()
        report_url5 = 'http://testserver/api/reports/{}/'.format(report_response5['id'])

        report_data6 = {'date': '2020-01-07',
                        'resort': self.resort_url,
                        'runs': [self.run3_url]}
        report_response6 = client.post('/api/reports/', report_data6, format='json').json()
        report_url6 = 'http://testserver/api/reports/{}/'.format(report_response6['id'])

        report_data7 = {'date': '2020-01-08',
                        'resort': self.resort_url,
                        'runs': [self.run3_url, self.run1_url, self.run2_url]}
        report_response7 = client.post('/api/reports/', report_data7, format='json').json()
        report_url7 = 'http://testserver/api/reports/{}/'.format(report_response7['id'])

        report_data8 = {'date': '2019-12-31',
                        'resort': self.resort_url,
                        'runs': [self.run2_url]}
        report_response8 = client.post('/api/reports/', report_data8, format='json').json()
        report_url8 = 'http://testserver/api/reports/{}/'.format(report_response8['id'])

        # Check that the bmreport for report7 has the expected values
        bmreport_response = client.get(report_response7['bm_report']).json()
        self.assert_bmreport_report_equal(bmreport_response, report_data7, [self.run2_url], report_url7)

        # Adjust one day to include a run2 groom -> run2 no longer under 30% groom rate
        report_response = client.get(report_url6).json()
        report_response['runs'].append(self.run2_url)
        client.put(report_url6, data=json.dumps(report_response), content_type='application/json')
        # TODO: Updating an upstream report does not cause BMReport object to automatically update; must put
        # corresponding report object to get BMReport to update
        client.put(report_url7, data=json.dumps(report_response7), content_type='application/json')
        bmreport_response = client.get(report_response7['bm_report']).json()
        self.assert_bmreport_report_equal(bmreport_response, report_data7, [], report_url7)

        # Delete the posted reports
        response = client.delete(report_url)
        self.assertEqual(response.status_code, 204)
        response = client.delete(report_url2)
        self.assertEqual(response.status_code, 204)
        client.delete(report_url3)
        client.delete(report_url4)
        client.delete(report_url5)
        client.delete(report_url6)
        client.delete(report_url7)
        client.delete(report_url8)
        self.assertEqual(int(client.get('/api/reports/').json()['count']), 1)

    def test_report_bmreport_put(self) -> None:
        """
        test report put also updated bmreport object accordingly
        """
        client = APIClient()
        client.credentials(HTTP_AUTHORIZATION='Token ' + self.token.key)

        # Create a second report the day after the original one
        report_data = {'date': '2020-01-02',
                       'resort': self.resort_url,
                       'runs': [self.run1_url]}
        report_response = client.post('/api/reports/', report_data, format='json').json()
        report_url = 'http://testserver/api/reports/{}/'.format(report_response['id'])

        # Create a third report the day after the original one
        report_data2 = {'date': '2020-01-03',
                        'resort': self.resort_url,
                        'runs': [self.run2_url, self.run1_url]}
        report_response2 = client.post('/api/reports/', report_data2, format='json').json()
        report_url2 = 'http://testserver/api/reports/{}/'.format(report_response2['id'])

        # Update the second and third report to include run3
        report_data['runs'].append(self.run3_url)
        report_data2['runs'].append(self.run3_url)

        update_response = client.put(report_url, data=json.dumps(report_data),
                                          content_type='application/json')
        self.assertEqual(update_response.status_code, 200)
        update_response2 = client.put(report_url2, data=json.dumps(report_data2),
                                           content_type='application/json')
        self.assertEqual(update_response2.status_code, 200)

        # Check updated HDreport objects are right
        bm_report2 = client.get(report_response2['bm_report'], format='json').json()
        self.assert_bmreport_report_equal(bm_report2, report_data2, [self.run2_url],
                                          report_url2)

    def test_get(self) -> None:
        """
        test get method for report
        """
        client = APIClient()
        # Check anon user doesn't have GET access
        self.assertEqual(client.get('/api/reports/').status_code, 401)

        # Check staff user has GET
        client.credentials(HTTP_AUTHORIZATION='Token ' + self.token.key)
        response = client.get('/api/reports/')
        self.assertEqual(response.status_code, 200)
        response = response.json()['results']
        self.assertEqual(len(response), 1)
        response = response[0]

        response.pop('id')
        response.pop('bm_report')
        self.assertEqual(response, self.report_data)

        # Check rando user has no GET
        client.credentials(HTTP_AUTHORIZATION='Token ' + self.rando_token.key)
        self.assertEqual(client.get('/api/reports/').status_code, 403)

    def test_post(self) -> None:
        """
        test post method of report
        """
        client = APIClient()

        # Check anon user has no POST access
        report_data = {'date': '2019-12-31',
                       'resort': self.resort_url,
                       'runs': [self.run1_url]}
        self.assertEqual(client.post('/api/reports/', report_data, format='json').status_code, 401)

        # Check staff user has POST and works correctly
        client.credentials(HTTP_AUTHORIZATION='Token ' + self.token.key)
        report_response = client.post('/api/reports/', report_data, format='json')

        self.assertEqual(report_response.status_code, 201)
        report_response = report_response.json()

        # Check rando user has no POST access
        client.credentials(HTTP_AUTHORIZATION='Token ' + self.rando_token.key)
        self.assertEqual(client.post('/api/reports/', report_data, format='json').status_code, 403)

        # Delete the posted report
        client.credentials(HTTP_AUTHORIZATION='Token ' + self.token.key)
        delete_resp = client.delete('/api/reports/{}/'.format(report_response['id']))
        assert delete_resp.status_code == 204

        report_response.pop('id')
        report_response.pop('bm_report')
        self.assertEqual(report_response, report_data)

    def test_put(self) -> None:
        """
        test put method of report
        """
        client = APIClient()
        client.credentials(HTTP_AUTHORIZATION='Token ' + self.token.key)

        report_response = client.get('/api/reports/1/', format='json').json()
        report_response['runs'] = [self.run1_url]

        # Check anon user has no PUT access
        client.credentials()
        self.assertEqual(client.put('/api/reports/1/', format='json').status_code, 401)
        # Check rando user has no PUT access
        client.credentials(HTTP_AUTHORIZATION='Token ' + self.rando_token.key)
        self.assertEqual(client.put('/api/reports/1/', format='json').status_code, 403)

        # Check staff user PUT works
        client.credentials(HTTP_AUTHORIZATION='Token ' + self.token.key)
        run_response_new = client.put('/api/reports/1/', data=json.dumps(report_response),
                                           content_type='application/json')
        self.assertEqual(run_response_new.status_code, 200)
        self.assertDictEqual(run_response_new.json(), report_response)

    def test_delete(self) -> None:
        """
        test delete method
        """
        client = APIClient()
        client.credentials(HTTP_AUTHORIZATION='Token ' + self.token.key)

        report_data = {'date': '2019-12-31',
                       'resort': self.resort_url,
                       'runs': [self.run1_url]}
        report_response = client.post('/api/reports/', report_data, format='json')
        id = report_response.json()['id']

        # Check anon user has no DELETE access
        client.credentials()
        self.assertEqual(client.delete('/api/reports/{}/'.format(id)).status_code, 401)
        # Check rando user has no DELETE access
        client.credentials(HTTP_AUTHORIZATION='Token ' + self.rando_token.key)
        self.assertEqual(client.delete('/api/reports/{}/'.format(id)).status_code, 403)

        # Chedk staff DELETE works
        client.credentials(HTTP_AUTHORIZATION='Token ' + self.token.key)
        report_response = client.delete('/api/reports/{}/'.format(id))
        self.assertEqual(report_response.status_code, 204)

        self.assertEqual(client.get('/api/reports/{}/'.format(id)).status_code, 404)

    @classmethod
    def tearDownClass(cls):
        # Delete the created resort objects to clean up created SNS topics
        Resort.objects.all().delete()
        super().tearDownClass()


class BMReportViewTestCase(TestCase):
    @classmethod
    def setUpTestData(cls):
        # Create users
        cls.client = APIClient()
        cls.user = User.objects.create_user(username='test', password='foo')
        cls.user.is_staff = True
        cls.user.save()
        cls.token = Token.objects.get(user__username='test')
        cls.client.credentials(HTTP_AUTHORIZATION='Token ' + cls.token.key)

        cls.rando = User.objects.create_user(username='test2', password='bar')
        cls.rando_token = Token.objects.get(user__username='test2')

        # Create report, resort, run objects
        cls.resort_data = {'name': 'Beaver Creek TEST', 'location': 'CO', 'report_url': 'foo',
                           'reports': []}
        resort_response = cls.client.post('/api/resorts/', cls.resort_data, format='json')
        assert resort_response.status_code == 201
        cls.resort_url = 'http://testserver/api/resorts/{}/'.format(resort_response.json()['id'])

        cls.run_data1 = {'name': 'Centennial', 'resort': cls.resort_url,
                         'difficulty': 'blue', 'reports': []}
        run_response = cls.client.post('/api/runs/', cls.run_data1, format='json')
        assert run_response.status_code == 201
        cls.run1_url = 'http://testserver/api/runs/{}/'.format(run_response.json()['id'])

        cls.run_data2 = {'name': 'Stone Creek Chutes', 'resort': cls.resort_url,
                         'difficulty': 'black', 'reports': []}
        run_response = cls.client.post('/api/runs/', cls.run_data2, format='json')
        assert run_response.status_code == 201
        cls.run2_url = 'http://testserver/api/runs/{}/'.format(run_response.json()['id'])

        cls.run_data3 = {'name': 'Double Diamond', 'resort': cls.resort_url,
                         'difficulty': 'black', 'reports': []}
        run_response = cls.client.post('/api/runs/', cls.run_data3, format='json')
        assert run_response.status_code == 201
        cls.run3_url = 'http://testserver/api/runs/{}/'.format(run_response.json()['id'])

        cls.report_data = {'date': '2020-01-01',
                           'resort': cls.resort_url,
                           'runs': [cls.run1_url, cls.run2_url]}
        report_response = cls.client.post('/api/reports/', cls.report_data, format='json')
        cls.report_url = 'http://testserver/api/reports/{}/'.format(report_response.json()['id'])
        assert report_response.status_code == 201

        cls.bmreport_data = {
            'date': '2020-01-01',
            'resort': cls.resort_url,
            'runs': [],
            'full_report': cls.report_url,
            'notification': None,
            'alert': None
        }

    def test_get(self) -> None:
        """
        test get method works correctly
        """
        # Check anon user does not have GET
        client = APIClient()
        self.assertEqual(client.get('/api/bmreports/').status_code, 401)
        # Check rando user has no GET
        client.credentials(HTTP_AUTHORIZATION='Token ' + self.rando_token.key)
        self.assertEqual(client.get('/api/bmreports/').status_code, 403)

        # Check staff GET works as expected
        client.credentials(HTTP_AUTHORIZATION='Token ' + self.token.key)

        response = client.get('/api/bmreports/')
        self.assertEqual(response.status_code, 200)
        response = response.json()['results']
        self.assertEqual(len(response), 1)
        response = response[0]

        response.pop('id')
        self.assertEqual(response, self.bmreport_data)

    def test_post(self) -> None:
        """
        test post method does not work
        """
        client = APIClient()
        # Check anon user has no POST
        self.assertEqual(client.post('/api/bmreports/', self.bmreport_data, format='json').status_code, 401)
        # Check rando user has no POSt
        client.credentials(HTTP_AUTHORIZATION='Token ' + self.rando_token.key)
        self.assertEqual(client.post('/api/bmreports/', self.bmreport_data, format='json').status_code, 403)

        # Check staff POSt works as expected
        client.credentials(HTTP_AUTHORIZATION='Token ' + self.token.key)

        response = client.post('/api/bmreports/', self.bmreport_data, format='json')
        self.assertEqual(response.status_code, 405)

    def test_put(self) -> None:
        """
        test put method
        """
        client = APIClient()
        client.credentials(HTTP_AUTHORIZATION='Token ' + self.token.key)

        report_response = client.get('/api/bmreports/1/', format='json').json()
        report_response['runs'] = [self.run1_url]

        # Check anon user has no PUT
        client.credentials()
        self.assertEqual(client.put('/api/bmreports/1/', data=json.dumps(report_response),
                                           content_type='application/json').status_code, 401)
        # Check rando user has no PUT
        client.credentials(HTTP_AUTHORIZATION='Token ' + self.rando_token.key)
        self.assertEqual(client.put('/api/bmreports/1/', data=json.dumps(report_response),
                                    content_type='application/json').status_code, 403)

        # Check staff PUT works as expected
        client.credentials(HTTP_AUTHORIZATION='Token ' + self.token.key)
        run_response_new = client.put('/api/bmreports/1/', data=json.dumps(report_response),
                                           content_type='application/json')
        self.assertEqual(run_response_new.status_code, 200)
        self.assertDictEqual(run_response_new.json(), report_response)

    def test_delete(self) -> None:
        """
        test delete method does not work
        """
        client = APIClient()
        # Check anon DELETE does not work
        self.assertEqual(client.delete('/api/bmreports/1/').status_code, 401)
        # Check rando has no DELETE
        client.credentials(HTTP_AUTHORIZATION='Token ' + self.rando_token.key)
        self.assertEqual(client.delete('/api/bmreports/1/').status_code, 403)

        # Check that staff DELETE works as expected
        client.credentials(HTTP_AUTHORIZATION='Token ' + self.token.key)

        report_response = client.delete('/api/bmreports/1/')
        self.assertEqual(report_response.status_code, 405)

        # Test that deleting report object deletes BMReport object
        self.assertEqual(client.get('/api/bmreports/').json()['count'], 1)
        report_response = client.delete(self.report_url)
        self.assertEqual(report_response.status_code, 204)

        bmreport_response = client.get('/api/bmreports/')
        self.assertEqual(bmreport_response.status_code, 200)

        bmreport_response = bmreport_response.json()['count']
        self.assertEqual(bmreport_response, 0)

    @classmethod
    def tearDownClass(cls):
        # Delete the created resort objects to clean up created SNS topics
        Resort.objects.all().delete()
        super().tearDownClass()


class UserViewTestCase(TestCase):
    @classmethod
    def setUpTestData(cls):
        # Create users
        cls.user = User.objects.create_user(username='test', password='foo', email='AP_TEST')
        cls.user.is_staff = True
        cls.user.save()
        cls.token = Token.objects.get(user__username='test')

        cls.rando = User.objects.create_user(username='test2', password='bar', email='AP_TEST')
        cls.rando_token = Token.objects.get(user__username='test2')

    def test_get(self) -> None:
        """
        test get method works as expected
        """
        # Check GET fails for anon and rando user
        client = APIClient()
        self.assertEqual(client.get('/api/users/').status_code, 401)
        client.credentials(HTTP_AUTHORIZATION='Token ' + self.rando_token.key)
        self.assertEqual(client.get('/api/users/').status_code, 403)

        # Check GET works for staff user
        client.credentials(HTTP_AUTHORIZATION='Token ' + self.token.key)
        response = client.get('/api/users/')
        self.assertEqual(response.status_code, 200)
        response = response.json()['results']

        self.assertEqual(len(response), 2)

        self.assertTrue('bmg_user' in response[0].keys())
        self.assertEqual(response[0]['username'], 'test')
        self.assertEqual(response[0]['email'], 'AP_TEST')
        self.assertTrue(response[0]['is_staff'])

        self.assertTrue('bmg_user' in response[1].keys())
        self.assertEqual(response[1]['username'], 'test2')
        self.assertEqual(response[1]['email'], 'AP_TEST')
        self.assertFalse(response[1]['is_staff'])

    def test_post(self) -> None:
        """
        test post method works
        """
        # Check POST fails for anon and rando user
        client = APIClient()
        self.assertEqual(client.post('/api/users/').status_code, 401)
        client.credentials(HTTP_AUTHORIZATION='Token ' + self.rando_token.key)
        self.assertEqual(client.post('/api/users/').status_code, 403)

        # Check BMGUser objects created
        client.credentials(HTTP_AUTHORIZATION='Token ' + self.token.key)
        self.assertEqual(client.get('/api/bmgusers/').json()['count'], 2)

        # Check POST works for staff user

        user_data = {
            'username': 'test3',
            'email': 'AP_TEST@gmail.com',
            'password': 'secret_password'
        }
        response = client.post('/api/users/', user_data, format='json')
        self.assertEqual(response.status_code, 201)
        response = response.json()
        user_id = response['id']
        user_url = '/api/users/{}/'.format(user_id)

        response.pop('id')
        response.pop('bmg_user')
        self.assertFalse(response['is_staff'])
        self.assertEqual(response['username'], user_data['username'])
        self.assertEqual(response['email'], user_data['email'])

        # Check BMGUser object created
        self.assertEqual(client.get('/api/bmgusers/{}/'.format(user_id)).status_code, 200)
        self.assertEqual(int(client.get('/api/bmgusers/').json()['count']), 3)

        # Delete the posted user
        client.delete(user_url)

    def test_put(self) -> None:
        """
        test put method
        """
        client = APIClient()
        client.credentials(HTTP_AUTHORIZATION='Token ' + self.token.key)
        user_data = {
            'username': 'test3',
            'email': 'AP_TEST@gmail.com',
            'password': 'secret_password'
        }
        response = client.post('/api/users/', user_data, format='json')
        response = response.json()
        user_url = '/api/users/{}/'.format(response['id'])

        response['email'] = 'AP_TEST@gmail.com'

        # Check put fails for anon and rando users
        client.credentials()
        self.assertEqual(client.put(user_url, data=json.dumps(response),
                                    content_type='application/json').status_code,
                         401)
        client.credentials(HTTP_AUTHORIZATION='Token ' + self.rando_token.key)
        self.assertEqual(client.put(user_url, data=json.dumps(response),
                                    content_type='application/json').status_code,
                         403)

        # Check put works for staff user
        client.credentials(HTTP_AUTHORIZATION='Token ' + self.token.key)
        response = client.put(user_url, data=json.dumps(response), content_type='application/json')
        self.assertEqual(response.status_code, 200)
        response = response.json()
        self.assertFalse(response['is_staff'])
        self.assertEqual(response['username'], user_data['username'])
        self.assertEqual(response['email'], 'AP_TEST@gmail.com')

        client.delete(user_url)

    def test_delete(self) -> None:
        """
        test delete method
        """
        client = APIClient()
        client.credentials(HTTP_AUTHORIZATION='Token ' + self.token.key)
        user_data = {
            'username': 'test3',
            'email': 'AP_TEST@gmail.com',
            'password': 'secret_password'
        }
        response = client.post('/api/users/', user_data, format='json')
        response = response.json()
        user_url = '/api/users/{}/'.format(response['id'])

        # Check delete fails for anon or rando user
        client.credentials()
        self.assertEqual(client.delete(user_url).status_code, 401)
        client.credentials(HTTP_AUTHORIZATION='Token ' + self.rando_token.key)
        self.assertEqual(client.delete(user_url).status_code, 403)

        # Check delete works for staff user
        client.credentials(HTTP_AUTHORIZATION='Token ' + self.token.key)
        response = client.delete(user_url)
        self.assertEqual(response.status_code, 204)
        self.assertEqual(client.get(user_url).status_code, 404)

    @classmethod
    def tearDownClass(cls):
        # Delete the created resort objects to clean up created SNS topics
        Resort.objects.all().delete()
        super().tearDownClass()


class BMGUserViewTestCase(TestCase):
    @classmethod
    def setUpTestData(cls):
        # Create users
        cls.user = User.objects.create_user(username='test', password='foo', email='AP_TEST')
        cls.user.is_staff = True
        cls.user.save()
        cls.token = Token.objects.get(user__username='test')

        cls.rando = User.objects.create_user(username='test2', password='bar', email='AP_TEST')
        cls.rando_token = Token.objects.get(user__username='test2')

        # Create report, resort, run objects
        cls.client = APIClient()
        cls.client.credentials(HTTP_AUTHORIZATION='Token ' + cls.token.key)
        cls.resort_data = {'name': 'Beaver Creek TEST', 'location': 'CO', 'report_url': 'foo',
                           'reports': []}
        resort_response = cls.client.post('/api/resorts/', cls.resort_data, format='json')
        assert resort_response.status_code == 201
        cls.resort_url = 'http://testserver/api/resorts/{}/'.format(resort_response.json()['id'])

        cls.run_data1 = {'name': 'Centennial', 'resort': cls.resort_url,
                         'difficulty': 'blue', 'reports': []}
        run_response = cls.client.post('/api/runs/', cls.run_data1, format='json')
        assert run_response.status_code == 201
        cls.run1_url = 'http://testserver/api/runs/{}/'.format(run_response.json()['id'])

    def test_get(self) -> None:
        """
        test get method
        """
        # Check get fails for anon or rando user
        client = APIClient()
        self.assertEqual(client.get('/api/bmgusers/').status_code, 401)
        client.credentials(HTTP_AUTHORIZATION='Token ' + self.rando_token.key)
        self.assertEqual(client.get('/api/bmgusers/').status_code, 403)

        # Check GET works for staff user
        client.credentials(HTTP_AUTHORIZATION='Token ' + self.token.key)
        response = client.get('/api/bmgusers/')
        self.assertEqual(response.status_code, 200)
        response = response.json()['results']

        self.assertEqual(response[0]['id'], 1)
        self.assertEqual(response[0]['phone'], None)
        self.assertDictEqual(response[0]['user'], {'id': 1, 'username': 'test', 'email': 'AP_TEST',
                                                'bmg_user': 'http://testserver/api/bmgusers/1/',
                                                'is_staff': True})
        self.assertListEqual(response[0]['favorite_runs'], [])
        self.assertListEqual(response[0]['resorts'], [])
        self.assertIsNone(response[0]['contact_days'])

        self.assertEqual(response[1]['id'], 2)
        self.assertEqual(response[1]['phone'], None)
        self.assertDictEqual(response[1]['user'], {'id': 2, 'username': 'test2', 'email': 'AP_TEST',
                                                'bmg_user': 'http://testserver/api/bmgusers/2/',
                                                'is_staff': False})
        self.assertListEqual(response[1]['favorite_runs'], [])
        self.assertListEqual(response[1]['resorts'], [])
        self.assertIsNone(response[1]['contact_days'])

    def test_post(self) -> None:
        """
        test post method
        """
        client = APIClient()

        # Check POST fails for anon and rando users
        self.assertEqual(client.post('/api/bmgusers/').status_code, 401)
        client.credentials(HTTP_AUTHORIZATION='Token ' + self.rando_token.key)
        self.assertEqual(client.post('/api/bmgusers/').status_code, 403)

        # Check POST fails for staff user
        client.credentials(HTTP_AUTHORIZATION='Token ' + self.token.key)
        response = client.get('/api/bmgusers/1/')
        self.assertEqual(client.post('/api/bmgusers/', response, content_type='json').status_code, 405)

    def test_put(self) -> None:
        """
        test put method
        """
        # Create new user
        User.objects.create_user(username='test3', password='bus', email='AP_TEST')
        client = APIClient()
        client.credentials(HTTP_AUTHORIZATION='Token ' + self.token.key)
        response = client.get('/api/bmgusers/3/').json()


        # Add fields
        response.pop('sub_arn')
        response['phone'] = '+18002907856'
        response['favorite_runs'] = [self.run1_url]
        response['resorts'] = [self.resort_url]

        # Check PUT fails for anon and rando users
        client.credentials()
        self.assertEqual(client.put('/api/bmgusers/3/',
                                    data=json.dumps(response), content_type='application/json').status_code,
                         401)
        client.credentials(HTTP_AUTHORIZATION='Token ' + self.rando_token.key)
        self.assertEqual(client.put('/api/bmgusers/3/',
                                    data=json.dumps(response), content_type='application/json').status_code,
                         403)

        # Check PUT works for staff user
        client.credentials(HTTP_AUTHORIZATION='Token ' + self.token.key)
        put_response = client.put('/api/bmgusers/3/', data=json.dumps(response), content_type='application/json')
        self.assertEqual(put_response.status_code, 200)

        put_response = put_response.json()
        put_response.pop('sub_arn')
        self.assertDictEqual(response, put_response)
        client.delete('/api/users/3/')

    def test_delete(self) -> None:
        """
        test delete method
        """
        # Create new user
        User.objects.create_user(username='test3', password='bus', email='AP_TEST')
        client = APIClient()

        # Check delete fails for rando and anon
        self.assertEqual(client.delete('/api/bmgusers/3/').status_code, 401)
        client.credentials(HTTP_AUTHORIZATION='Token ' + self.rando_token.key)
        self.assertEqual(client.delete('/api/bmgusers/3/').status_code, 403)

        # Check delete fails for staff user
        client.credentials(HTTP_AUTHORIZATION='Token ' + self.token.key)
        self.assertEqual(client.delete('/api/bmgusers/3/').status_code, 405)

        # Check delete works if User object deleted
        resp = client.delete('/api/users/3/')
        self.assertEqual(resp.status_code, 204)
        self.assertEqual(client.get('/api/bmgusers/3/').status_code, 404)
        self.assertEqual(client.get('/api/bmgusers/').json()['count'], 2)

    @classmethod
    def tearDownClass(cls):
        # Delete the created resort objects to clean up created SNS topics
        Resort.objects.all().delete()
        super().tearDownClass()


class NotifyUsersTestCase(TestCase):
    @classmethod
    def setUpTestData(cls):
        # Create users
        cls.user = User.objects.create_user(username='test', password='foo', email='AP_TEST')
        cls.user.is_staff = True
        cls.user.save()
        cls.token = Token.objects.get(user__username='test')

        cls.client = APIClient()
        cls.client.credentials(HTTP_AUTHORIZATION='Token ' + cls.token.key)

        # Create report, resort, run objects
        cls.resort_data = {'name': 'Beaver Creek TEST', 'location': 'CO', 'report_url': 'foo',
                           'reports': []}
        resort_response = cls.client.post('/api/resorts/', cls.resort_data, format='json')
        assert resort_response.status_code == 201
        cls.resort_url = 'http://testserver/api/resorts/{}/'.format(resort_response.json()['id'])

        cls.resort_data2 = {'name': 'Vail TEST', 'location': 'CO', 'report_url': 'foo',
                            'reports': []}
        resort_response2 = cls.client.post('/api/resorts/', cls.resort_data2, format='json')
        assert resort_response2.status_code == 201
        cls.resort_url2 = 'http://testserver/api/resorts/{}/'.format(resort_response2.json()['id'])

        cls.run_data1 = {'name': 'Centennial', 'resort': cls.resort_url,
                         'difficulty': 'blue', 'reports': []}
        run_response = cls.client.post('/api/runs/', cls.run_data1, format='json')
        assert run_response.status_code == 201
        cls.run1_url = 'http://testserver/api/runs/{}/'.format(run_response.json()['id'])

        cls.run_data2 = {'name': 'Stone Creek Chutes', 'resort': cls.resort_url,
                         'difficulty': 'black', 'reports': []}
        run_response = cls.client.post('/api/runs/', cls.run_data2, format='json')
        assert run_response.status_code == 201
        cls.run2_url = 'http://testserver/api/runs/{}/'.format(run_response.json()['id'])

        cls.run_data3 = {'name': 'Double Diamond', 'resort': cls.resort_url2,
                         'difficulty': 'black', 'reports': []}
        run_response = cls.client.post('/api/runs/', cls.run_data3, format='json')
        assert run_response.status_code == 201
        cls.run3_url = 'http://testserver/api/runs/{}/'.format(run_response.json()['id'])

        cls.report_data = {'date': '2019-12-31',
                           'resort': cls.resort_url,
                           'runs': [cls.run1_url, cls.run2_url]}
        report_response = cls.client.post('/api/reports/', cls.report_data, format='json')
        assert report_response.status_code == 201

        cls.report_data2 = {'date': '2019-12-31',
                           'resort': cls.resort_url2,
                           'runs': [cls.run3_url]}
        report_response = cls.client.post('/api/reports/', cls.report_data2, format='json')
        assert report_response.status_code == 201
        cls.resort2_report_url = 'http://testserver/api/bmreports/{}/'.format(report_response.json()['id'])
        cls.resort2_id = report_response.json()['id']

        # Create notification
        Notification.objects.create(bm_report=Report.objects.get(pk=1).bm_report)

    def test_func(self) -> None:
        """
        check function returns expected list of users
        """
        client = APIClient()
        client.credentials(HTTP_AUTHORIZATION='Token ' + self.token.key)
        def get_wrapper(x: str):
<<<<<<< HEAD
            return get_api(x, {}, 'http://testserver/api', client)

        # Without BMrun linked to report, no notification sent
        resorts = get_resorts_to_notify(get_wrapper, 'http://testserver/api', client, {})
        self.assertListEqual(resorts, [])

        # Link run to bmr
        bmr = BMReport.objects.get(pk=2)
        bmr.runs.add(Run.objects.get(pk=1))
        # Since first report has a notification, only second resort should have a notification
        resorts = get_resorts_to_notify(get_wrapper, 'http://testserver/api', client, {})
        self.assertListEqual(resorts, [self.resort2_report_url])

        # Add report on 1-2
        report_data = {'date': '2020-01-02',
                       'resort': self.resort_url,
                       'runs': [self.run1_url, self.run2_url]}
        report_response = client.post('/api/reports/', report_data, format='json')
        assert report_response.status_code == 201
        report_url = 'http://testserver/api/bmreports/{}/'.format(report_response.json()['id'])
        resorts = get_resorts_to_notify(get_wrapper, 'http://testserver/api', client, {})
        self.assertListEqual(resorts, [self.resort2_report_url])

        # Add run to BMR and check resort is now on notification list
        bmr = BMReport.objects.get(pk=client.get(report_response.json()['bm_report']).json()['id'])
        bmr.runs.add(Run.objects.get(pk=1))
        resorts = get_resorts_to_notify(get_wrapper, 'http://testserver/api', client, {})
        self.assertListEqual(resorts, [report_url, self.resort2_report_url])

        # Add report on 1-6
        report_data = {'date': '2020-01-06',
                       'resort': self.resort_url,
                       'runs': [self.run1_url, self.run2_url]}
        report_response = client.post('/api/reports/', report_data, format='json')
        assert report_response.status_code == 201
        report_url = 'http://testserver/api/bmreports/{}/'.format(report_response.json()['id'])
        resort1_id = report_response.json()['id']
        # Without BMruns on BMReport, no notification
        resorts = get_resorts_to_notify(get_wrapper, 'http://testserver/api', client, {})
        self.assertListEqual(resorts, [self.resort2_report_url])

        bmr = BMReport.objects.get(pk=client.get(report_response.json()['bm_report']).json()['id'])
        bmr.runs.add(Run.objects.get(pk=1))

        # With new report, notify resort2 and updated report
        resorts = get_resorts_to_notify(get_wrapper, 'http://testserver/api', client, {})
        self.assertListEqual(resorts, [report_url, self.resort2_report_url])

        # Notify both
        Notification.objects.create(bm_report_id=resort1_id)
        Notification.objects.create(bm_report_id=self.resort2_id)

        # Confirm no notifications to go out
        resorts = get_resorts_to_notify(get_wrapper, 'http://testserver/api', client, {})
        self.assertListEqual(resorts, [])

        # Create a bogus report with no runs attached
        report_data = {'date': '2020-01-07',
                       'resort': self.resort_url,
                       'runs': []}
        report_response = client.post('/api/reports/', report_data, format='json')
        assert report_response.status_code == 201
        # Confirm no notifications to go out
        resorts = get_resorts_to_notify(get_wrapper, 'http://testserver/api', client, {})
        self.assertListEqual(resorts, [])

        # Create identical bm report and check no notification is readied
        run1 = Run.objects.get(pk=1)
        run2 = Run.objects.get(pk=2)
        bmr = BMReport.objects.get(date=dt.datetime(2020, 1, 7))
        bmr.full_report.runs.set([run1])
        bmr.runs.set([run1])

        rpt = Report.objects.create(date=dt.datetime(2020, 1, 8), resort=Resort.objects.get(pk=1))
        bm2 = rpt.bm_report
        rpt.runs.set([run1])
        bm2.runs.set([run1])

        # Confirm notification goes out even though the previous day's report has the same blue moon runs on it
        resorts = get_resorts_to_notify(get_wrapper, 'http://testserver/api', client, {})
        self.assertListEqual(resorts, ['http://testserver/api/bmreports/{}/'.format(bm2.id)])

        bm2.runs.add(run2)
        # Confirm notification ready to go out
        resorts = get_resorts_to_notify(get_wrapper, 'http://testserver/api', client, {})
        self.assertListEqual(resorts, ['http://testserver/api/bmreports/{}/'.format(bm2.pk)])

        # Send notification
        Notification.objects.create(bm_report_id=bm2.pk)

        # Confirm no notifications to go out
        resorts = get_resorts_to_notify(get_wrapper, 'http://testserver/api', client, {})
        self.assertListEqual(resorts, [])

        # Create 2 reports next to each other
        rpt1 = Report.objects.create(date=dt.datetime(2020, 2, 1), resort_id=1)
        rpt1.runs.set([Run.objects.get(id=1)])
        rpt1.bm_report.runs.set([Run.objects.get(id=1)])

        rpt2 = Report.objects.create(date=dt.datetime(2020, 2, 2), resort_id=1)
        rpt2.runs.set([Run.objects.get(id=1)])

        # Confirm no notification goes out because BMreport has no runs
        resorts = get_resorts_to_notify(get_wrapper, 'http://testserver/api', client, {})
        self.assertListEqual(resorts, [])

        # Add run to BMreport
        rpt2.bm_report.runs.set([Run.objects.get(id=2)])
        resorts = get_resorts_to_notify(get_wrapper, 'http://testserver/api', client, {})
        self.assertListEqual(resorts, ['http://testserver/api/bmreports/{}/'.format(rpt2.bm_report.id)])

        # Post notification for 'no run' and confirm resort still queued for notification
        notif = Notification.objects.create(bm_report_id=rpt2.bm_report.id, type='no_runs')
        resorts = get_resorts_to_notify(get_wrapper, 'http://testserver/api', client, {})
        self.assertListEqual(resorts, ['http://testserver/api/bmreports/{}/'.format(rpt2.bm_report.id)])
        self.assertRaises(Notification.DoesNotExist, Notification.objects.get, id=notif.id)

        # add more recent report and confirm it is queued for notification
        rpt = Report.objects.create(date=dt.datetime(2020, 2, 3), resort_id=1)
        rpt.runs.add(Run.objects.get(id=1))
        rpt.bm_report.runs.add(Run.objects.get(id=1))
        resorts = get_resorts_to_notify(get_wrapper, 'http://testserver/api', client, {})
        self.assertListEqual(resorts, ['http://testserver/api/bmreports/{}/'.format(rpt.bm_report.id)])
=======
            return get_api(x, {}, 'http://testserver/api')

        with patch('grmrpt_fetch.fetch_server.requests', autospec=True) as fake_requests:
            fake_requests.get = client.get
            fake_requests.post = client.post
            fake_requests.put = client.put
            fake_requests.delete = client.delete

            # Without BMrun linked to report, no notification sent
            resorts = get_resorts_to_notify(get_wrapper, 'http://testserver/api', {})
            self.assertListEqual(resorts, [])

            # Link run to bmr
            bmr = BMReport.objects.get(pk=2)
            bmr.runs.add(Run.objects.get(pk=1))
            # Since first report has a notification, only second resort should have a notification
            resorts = get_resorts_to_notify(get_wrapper, 'http://testserver/api', {})
            self.assertListEqual(resorts, [self.resort2_report_url])

            # Add report on 1-2
            report_data = {'date': '2020-01-02',
                           'resort': self.resort_url,
                           'runs': [self.run1_url, self.run2_url]}
            report_response = client.post('/api/reports/', report_data, format='json')
            assert report_response.status_code == 201
            report_url = 'http://testserver/api/bmreports/{}/'.format(report_response.json()['id'])
            resorts = get_resorts_to_notify(get_wrapper, 'http://testserver/api', {})
            self.assertListEqual(resorts, [self.resort2_report_url])

            # Add run to BMR and check resort is now on notification list
            bmr = BMReport.objects.get(pk=client.get(report_response.json()['bm_report']).json()['id'])
            bmr.runs.add(Run.objects.get(pk=1))
            resorts = get_resorts_to_notify(get_wrapper, 'http://testserver/api', {})
            self.assertListEqual(resorts, [report_url, self.resort2_report_url])

            # Add report on 1-6
            report_data = {'date': '2020-01-06',
                           'resort': self.resort_url,
                           'runs': [self.run1_url, self.run2_url]}
            report_response = client.post('/api/reports/', report_data, format='json')
            assert report_response.status_code == 201
            report_url = 'http://testserver/api/bmreports/{}/'.format(report_response.json()['id'])
            resort1_id = report_response.json()['id']
            # Without BMruns on BMReport, no notification
            resorts = get_resorts_to_notify(get_wrapper, 'http://testserver/api', {})
            self.assertListEqual(resorts, [self.resort2_report_url])

            bmr = BMReport.objects.get(pk=client.get(report_response.json()['bm_report']).json()['id'])
            bmr.runs.add(Run.objects.get(pk=1))

            # With new report, notify resort2 and updated report
            resorts = get_resorts_to_notify(get_wrapper, 'http://testserver/api', {})
            self.assertListEqual(resorts, [report_url, self.resort2_report_url])

            # Notify both
            Notification.objects.create(bm_report_id=resort1_id)
            Notification.objects.create(bm_report_id=self.resort2_id)

            # Confirm no notifications to go out
            resorts = get_resorts_to_notify(get_wrapper, 'http://testserver/api', {})
            self.assertListEqual(resorts, [])

            # Create a bogus report with no runs attached
            report_data = {'date': '2020-01-07',
                           'resort': self.resort_url,
                           'runs': []}
            report_response = client.post('/api/reports/', report_data, format='json')
            assert report_response.status_code == 201
            # Confirm no notifications to go out
            resorts = get_resorts_to_notify(get_wrapper, 'http://testserver/api', {})
            self.assertListEqual(resorts, [])

            # Create identical bm report and check no notification is readied
            run1 = Run.objects.get(pk=1)
            run2 = Run.objects.get(pk=2)
            bmr = BMReport.objects.get(date=dt.datetime(2020, 1, 7))
            bmr.full_report.runs.set([run1])
            bmr.runs.set([run1])

            rpt = Report.objects.create(date=dt.datetime(2020, 1, 8), resort=Resort.objects.get(pk=1))
            bm2 = rpt.bm_report
            rpt.runs.set([run1])
            bm2.runs.set([run1])

            # Confirm notification goes out even though the previous day's report has the same blue moon runs on it
            resorts = get_resorts_to_notify(get_wrapper, 'http://testserver/api', {})
            self.assertListEqual(resorts, ['http://testserver/api/bmreports/{}/'.format(bm2.id)])

            bm2.runs.add(run2)
            # Confirm notification ready to go out
            resorts = get_resorts_to_notify(get_wrapper, 'http://testserver/api', {})
            self.assertListEqual(resorts, ['http://testserver/api/bmreports/{}/'.format(bm2.pk)])

            # Send notification
            Notification.objects.create(bm_report_id=bm2.pk)

            # Confirm no notifications to go out
            resorts = get_resorts_to_notify(get_wrapper, 'http://testserver/api', {})
            self.assertListEqual(resorts, [])

            # Create 2 reports next to each other
            rpt1 = Report.objects.create(date=dt.datetime(2020, 2, 1), resort_id=1)
            rpt1.runs.set([Run.objects.get(id=1)])
            rpt1.bm_report.runs.set([Run.objects.get(id=1)])

            rpt2 = Report.objects.create(date=dt.datetime(2020, 2, 2), resort_id=1)
            rpt2.runs.set([Run.objects.get(id=1)])

            # Confirm no notification goes out because BMreport has no runs
            resorts = get_resorts_to_notify(get_wrapper, 'http://testserver/api', {})
            self.assertListEqual(resorts, [])

            # Add run to BMreport
            rpt2.bm_report.runs.set([Run.objects.get(id=2)])
            resorts = get_resorts_to_notify(get_wrapper, 'http://testserver/api', {})
            self.assertListEqual(resorts, ['http://testserver/api/bmreports/{}/'.format(rpt2.bm_report.id)])

            # Post notification for 'no run' and confirm resort still queued for notification
            notif = Notification.objects.create(bm_report_id=rpt2.bm_report.id, type='no_runs')
            resorts = get_resorts_to_notify(get_wrapper, 'http://testserver/api', {})
            self.assertListEqual(resorts, ['http://testserver/api/bmreports/{}/'.format(rpt2.bm_report.id)])
            self.assertRaises(Notification.DoesNotExist, Notification.objects.get, id=notif.id)

            # add more recent report and confirm it is queued for notification
            rpt = Report.objects.create(date=dt.datetime(2020, 2, 3), resort_id=1)
            rpt.runs.add(Run.objects.get(id=1))
            rpt.bm_report.runs.add(Run.objects.get(id=1))
            resorts = get_resorts_to_notify(get_wrapper, 'http://testserver/api', {})
            self.assertListEqual(resorts, ['http://testserver/api/bmreports/{}/'.format(rpt.bm_report.id)])
>>>>>>> 840d2204

    @classmethod
    def tearDownClass(cls):
        # Delete the created resort objects to clean up created SNS topics
        Resort.objects.all().delete()
        super().tearDownClass()


class NotificationViewTestCase(TestCase):
    @classmethod
    def setUpTestData(cls):
        # Create users
        cls.user = User.objects.create_user(username='test', password='foo', email='AP_TEST')
        cls.user.is_staff = True
        cls.user.save()
        cls.token = Token.objects.get(user__username='test')

        cls.rando = User.objects.create_user(username='user1', password='bar')
        cls.rando_token = Token.objects.get(user__username='user1')

        # Create report, resort, etc
        cls.resort = Resort.objects.create(name='BC TEST', location='CO', report_url='foo')
        cls.report = Report.objects.create(date=dt.datetime(2020, 1, 1).date(), resort=cls.resort)
        cls.resort2 = Resort.objects.create(name='Vail TEST', location='CO', report_url='foo')
        cls.report2 = Report.objects.create(date=dt.datetime(2020, 1, 2).date(), resort=cls.resort2)
        cls.report3 = Report.objects.create(date=dt.datetime(2020, 1, 3).date(), resort=cls.resort2)

        # Create notification
        cls.notification = Notification.objects.create(bm_report=cls.report.bm_report)

    def test_get(self) -> None:
        """
        test get method
        """
        # Check get fails for anon or rando user
        client = APIClient()
        self.assertEqual(client.get('/api/notifications/').status_code, 401)
        client.credentials(HTTP_AUTHORIZATION='Token ' + self.rando_token.key)
        self.assertEqual(client.get('/api/notifications/').status_code, 403)

        # Check GET works for staff user
        client.credentials(HTTP_AUTHORIZATION='Token ' + self.token.key)
        response = client.get('/api/notifications/')
        self.assertEqual(response.status_code, 200)
        response = response.json()['results'][0]

        self.assertEqual(response['id'], 1)
        self.assertEqual(response['bm_report'], 'http://testserver/api/bmreports/1/')
        self.assertTrue('sent' in response.keys())
        self.assertTrue('type' in response.keys())

        # Check notification linked on bm_report request
        response = client.get('/api/bmreports/1/').json()
        self.assertEqual(response['notification'], 'http://testserver/api/notifications/1/')

        # Create notification
        rpt = Report.objects.create(date=dt.datetime(2020, 1, 5).date(), resort=self.resort)
        Notification.objects.create(bm_report=rpt.bm_report)

        # Create notification, test query params work for resort
        Notification.objects.create(bm_report=self.report3.bm_report)
        query_response = client.get('/api/notifications/?resort=Vail%20TEST').json()
        self.assertEqual(query_response['count'], 1)
        self.assertEqual(query_response['results'][0]['bm_report'], 'http://testserver/api/bmreports/3/')

        # Create notification, test query params work for report
        Notification.objects.create(bm_report=self.report2.bm_report)
        query_response = client.get('/api/notifications/?report_date=2020-01-02').json()
        self.assertEqual(query_response['count'], 1)
        self.assertEqual(query_response['results'][0]['bm_report'], 'http://testserver/api/bmreports/2/')
        query_response = client.get('/api/notifications/?bm_pk=2').json()
        self.assertEqual(query_response['count'], 1)
        self.assertEqual(query_response['results'][0]['bm_report'], 'http://testserver/api/bmreports/2/')

        # Check combined query works - no results
        query_response = client.get('/api/notifications/?report_date=2020-01-02&resort=BC').json()
        self.assertEqual(query_response['count'], 0)

    def test_post(self) -> None:
        """
        test post method
        """
        client = APIClient()

        # Check POST fails for anon and rando users
        self.assertEqual(client.post('/api/notifications/').status_code, 401)
        client.credentials(HTTP_AUTHORIZATION='Token ' + self.rando_token.key)
        self.assertEqual(client.post('/api/notifications/').status_code, 403)

        # Check post works for staff
        client.credentials(HTTP_AUTHORIZATION='Token ' + self.token.key)
        rpt = Report.objects.create(date=dt.datetime(2020, 1, 6).date(), resort=self.resort2)
        post_data = {
            'bm_report': 'http://testserver/api/bmreports/{}/'.format(rpt.id),
        }
        response = client.post('/api/notifications/', post_data, format='json')
        self.assertEqual(response.status_code, 201)
        response = response.json()
        response_url = 'http://testserver/api/notifications/{}/'.format(response['id'])
        response.pop('id')
        response.pop('sent')
        response.pop('type')

        self.assertDictEqual(response, post_data)

        # Delete posted notification
        client.delete(response_url)

    def test_put(self) -> None:
        """
        test put method
        """
        client = APIClient()
        client.credentials(HTTP_AUTHORIZATION='Token ' + self.token.key)
        notification = client.get('/api/notifications/').json()['results'][0]

        # Update data
        notification['bm_report'] = 'http://testserver/api/bmreports/2/'

        # Check PUT fails for rando and anon user
        client.credentials()
        response = client.put('/api/notifications/1/', data=json.dumps(notification),
                              content_type='application/json')
        self.assertEqual(response.status_code, 401)
        client.credentials(HTTP_AUTHORIZATION='Token ' + self.rando_token.key)
        response = client.put('/api/notifications/1/', data=json.dumps(notification),
                              content_type='application/json')
        self.assertEqual(response.status_code, 403)

        # Check PUT works for staff
        client.credentials(HTTP_AUTHORIZATION='Token ' + self.token.key)
        response = client.put('/api/notifications/1/', data=json.dumps(notification),
                              content_type='application/json')
        self.assertEqual(response.status_code, 200)

        self.assertDictEqual(response.json(), notification)

    def test_delete(self) -> None:
        """
        test delete method
        """
        client = APIClient()

        # Create notification
        report4 = Report.objects.create(date=dt.datetime(2020, 1, 4).date(), resort=self.resort2)
        Notification.objects.create(bm_report=report4.bm_report)

        # Check delete fails for anon or rando
        self.assertEqual(client.delete('/api/notifications/2/').status_code, 401)
        client.credentials(HTTP_AUTHORIZATION='Token ' + self.rando_token.key)
        self.assertEqual(client.delete('/api/notifications/2/').status_code, 403)

        # Check delete works for staff
        client.credentials(HTTP_AUTHORIZATION='Token ' + self.token.key)
        response = client.delete('/api/notifications/2/')
        self.assertEqual(response.status_code, 204)
        self.assertEqual(client.get('/api/notifications/2/').status_code, 404)
        self.assertEqual(client.get('/api/notifications/').json()['count'], 1)

    @classmethod
    def tearDownClass(cls):
        # Delete the created resort objects to clean up created SNS topics
        Resort.objects.all().delete()
        super().tearDownClass()


class FetchCreateReportTestCase(TestCase):
    @classmethod
    def setUpTestData(cls):
        # Create users
        cls.user = User.objects.create_user(username='test', password='foo', email='AP_TEST')
        cls.user.is_staff = True
        cls.user.save()
        cls.token = Token.objects.get(user__username='test')

        # Create report, resort, etc
        cls.resort = Resort.objects.create(name='BC TEST', location='CO', report_url='foo')
        cls.report = Report.objects.create(date=dt.datetime(2020, 1, 1).date(), resort=cls.resort)
        cls.run1 = Run.objects.create(name='Ripsaw', resort=cls.resort)
        cls.run2 = Run.objects.create(name='Centennial', resort=cls.resort)
        cls.run3 = Run.objects.create(name='Larkspur', resort=cls.resort)

        cls.time = dt.datetime(2020, 1, 1, 7)

    def test_create_report(self) -> None:
        """
        test report populated with groomed runs
        """
        date = dt.datetime(2020, 1, 1).date()
        client = APIClient()
        client.credentials(HTTP_AUTHORIZATION='Token ' + self.token.key)
<<<<<<< HEAD
        get_api_wrapper = lambda x: get_api(x, {}, 'http://testserver/api', client)
        create_report(date, ['Ripsaw', 'Centennial'], 1, 'http://testserver/api', {}, get_api_wrapper, self.time,
                      client)
=======
        with patch('grmrpt_fetch.fetch_server.requests', autospec=True) as fake_requests:
            fake_requests.get = client.get
            fake_requests.post = client.post
            fake_requests.put = client.put
            get_api_wrapper = lambda x: get_api(x, {}, 'http://testserver/api')
            create_report(date, ['Ripsaw', 'Centennial'], 1, 'http://testserver/api', {}, get_api_wrapper, self.time)
>>>>>>> 840d2204

        self.assertListEqual([self.run1, self.run2], list(self.report.runs.all()))

    def test_update_report(self) -> None:
        date = dt.datetime(2020, 1, 1).date()
        client = APIClient()
        client.credentials(HTTP_AUTHORIZATION='Token ' + self.token.key)
<<<<<<< HEAD
        get_api_wrapper = lambda x: get_api(x, {}, 'http://testserver/api', client)

        # Update report with run1 and run2
        self.report.runs.set([self.run1, self.run2])

        create_report(date, ['Ripsaw', 'Larkspur'], 1, 'http://testserver/api', {}, get_api_wrapper, self.time,
                      client)
        self.assertListEqual([self.run1, self.run3], list(self.report.runs.all()))

        # Update report with no runs
        self.report.runs.set([])
        create_report(date, ['Ripsaw', 'Larkspur'], 1, 'http://testserver/api', {}, get_api_wrapper, self.time,
                      client)
        self.assertListEqual([self.run1, self.run3], list(self.report.runs.all()))
=======
        with patch('grmrpt_fetch.fetch_server.requests', autospec=True) as fake_requests:
            fake_requests.get = client.get
            fake_requests.post = client.post
            fake_requests.put = client.put

            get_api_wrapper = lambda x: get_api(x, {}, 'http://testserver/api')

            # Update report with run1 and run2
            self.report.runs.set([self.run1, self.run2])

            create_report(date, ['Ripsaw', 'Larkspur'], 1, 'http://testserver/api', {}, get_api_wrapper, self.time)
            self.assertListEqual([self.run1, self.run3], list(self.report.runs.all()))

            # Update report with no runs
            self.report.runs.set([])
            create_report(date, ['Ripsaw', 'Larkspur'], 1, 'http://testserver/api', {}, get_api_wrapper, self.time)
            self.assertListEqual([self.run1, self.run3], list(self.report.runs.all()))

    def test_create_report_duplicate_runs(self) -> None:
        """
        Check behavior with duplicate runs groomed two days in a row. Do not create report before 8 am.
        """
        rpt = Report.objects.create(date=dt.datetime(2020, 1, 2).date(), resort=self.resort)
        rpt.runs.set([self.run1, self.run2])

        client = APIClient()
        client.credentials(HTTP_AUTHORIZATION='Token ' + self.token.key)
        with patch('grmrpt_fetch.fetch_server.requests', autospec=True) as fake_requests:
            fake_requests.get = client.get
            fake_requests.post = client.post
            fake_requests.put = client.put
            get_api_wrapper = lambda x: get_api(x, {}, 'http://testserver/api')

            create_report(dt.datetime(2020, 1, 3).date(), [self.run1.name, self.run2.name], 1, 'http://testserver/api',
                          {}, get_api_wrapper, dt.datetime(2020, 1, 3, 7))
            rpt = Report.objects.get(date=dt.datetime(2020, 1, 3).date())
            self.assertListEqual(list(rpt.runs.all()), [])

            # Repeat call with time =8
            create_report(dt.datetime(2020, 1, 3).date(), [self.run1.name, self.run2.name], 1, 'http://testserver/api',
                          {}, get_api_wrapper, dt.datetime(2020, 1, 3, 8))
            rpt = Report.objects.get(date=dt.datetime(2020, 1, 3).date())
            self.assertListEqual(list(rpt.runs.all()), [self.run1, self.run2])

            # Check report creates successfully if groomed runs list is different
            create_report(dt.datetime(2020, 1, 4).date(), [self.run1.name, self.run3.name], 1, 'http://testserver/api',
                          {}, get_api_wrapper, dt.datetime(2020, 1, 4, 7))
            rpt = Report.objects.get(date=dt.datetime(2020, 1, 4).date())
            self.assertListEqual(list(rpt.runs.all()), [self.run1, self.run3])

            create_report(dt.datetime(2020, 1, 5).date(), [self.run1.name], 1, 'http://testserver/api',
                          {}, get_api_wrapper, dt.datetime(2020, 1, 5, 8))
            rpt = Report.objects.get(date=dt.datetime(2020, 1, 5).date())
            self.assertListEqual(list(rpt.runs.all()), [self.run1])
>>>>>>> 840d2204

    def test_create_report_duplicate_runs(self) -> None:
        """
        Check behavior with duplicate runs groomed two days in a row. Do not create report before 8 am.
        """
        rpt = Report.objects.create(date=dt.datetime(2020, 1, 2).date(), resort=self.resort)
        rpt.runs.set([self.run1, self.run2])

        client = APIClient()
        client.credentials(HTTP_AUTHORIZATION='Token ' + self.token.key)
        get_api_wrapper = lambda x: get_api(x, {}, 'http://testserver/api', client)

        create_report(dt.datetime(2020, 1, 3).date(), [self.run1.name, self.run2.name], 1, 'http://testserver/api',
                      {}, get_api_wrapper, dt.datetime(2020, 1, 3, 7), client)
        rpt = Report.objects.get(date=dt.datetime(2020, 1, 3).date())
        self.assertListEqual(list(rpt.runs.all()), [])

        # Repeat call with time =8
        create_report(dt.datetime(2020, 1, 3).date(), [self.run1.name, self.run2.name], 1, 'http://testserver/api',
                      {}, get_api_wrapper, dt.datetime(2020, 1, 3, 8), client)
        rpt = Report.objects.get(date=dt.datetime(2020, 1, 3).date())
        self.assertListEqual(list(rpt.runs.all()), [self.run1, self.run2])

        # Check report creates successfully if groomed runs list is different
        create_report(dt.datetime(2020, 1, 4).date(), [self.run1.name, self.run3.name], 1, 'http://testserver/api',
                      {}, get_api_wrapper, dt.datetime(2020, 1, 4, 7), client)
        rpt = Report.objects.get(date=dt.datetime(2020, 1, 4).date())
        self.assertListEqual(list(rpt.runs.all()), [self.run1, self.run3])

        create_report(dt.datetime(2020, 1, 5).date(), [self.run1.name], 1, 'http://testserver/api',
                      {}, get_api_wrapper, dt.datetime(2020, 1, 5, 8), client)
        rpt = Report.objects.get(date=dt.datetime(2020, 1, 5).date())
        self.assertListEqual(list(rpt.runs.all()), [self.run1])

    @classmethod
    def tearDownClass(cls):
        # Delete the created resort objects to clean up created SNS topics
        Resort.objects.all().delete()
        super().tearDownClass()


class AlertViewTestCase(TestCase):
    @classmethod
    def setUpTestData(cls):
        # Create users
        cls.user = User.objects.create_user(username='test', password='foo', email='AP_TEST')
        cls.user.is_staff = True
        cls.user.save()
        cls.token = Token.objects.get(user__username='test')

        cls.rando = User.objects.create_user(username='user1', password='bar')
        cls.rando_token = Token.objects.get(user__username='user1')

        # Create report, resort, etc
        cls.resort = Resort.objects.create(name='BC TEST', location='CO', report_url='foo')
        cls.report = Report.objects.create(date=dt.datetime(2020, 1, 1).date(), resort=cls.resort)
        cls.resort2 = Resort.objects.create(name='Vail TEST', location='CO', report_url='foo')
        cls.report2 = Report.objects.create(date=dt.datetime(2020, 1, 2).date(), resort=cls.resort2)
        cls.report3 = Report.objects.create(date=dt.datetime(2020, 1, 3).date(), resort=cls.resort2)

        # Create alert
        cls.alert = Alert.objects.create(bm_report=cls.report.bm_report)

    def test_get(self) -> None:
        """
        verify get method works as expected
        """
        # Check get fails for anon or rando user
        client = APIClient()
        self.assertEqual(client.get('/api/alerts/').status_code, 401)
        client.credentials(HTTP_AUTHORIZATION='Token ' + self.rando_token.key)
        self.assertEqual(client.get('/api/alerts/').status_code, 403)

        # Check GET works for staff user
        client.credentials(HTTP_AUTHORIZATION='Token ' + self.token.key)
        response = client.get('/api/alerts/')
        self.assertEqual(response.status_code, 200)
        self.assertEqual(response.json()['count'], 1)
        response = response.json()['results'][0]

        self.assertEqual(response['id'], 1)
        self.assertEqual(response['bm_report'], 'http://testserver/api/bmreports/1/')
        self.assertTrue('sent' in response.keys())

        # Check alert linked on bm_report request
        response = client.get('/api/bmreports/1/').json()
        self.assertEqual(response['alert'], 'http://testserver/api/alerts/1/')

        # Create alert
        rpt = Report.objects.create(date=dt.datetime(2020, 1, 5).date(), resort=self.resort)
        Alert.objects.create(bm_report=rpt.bm_report)

        # Create alert, test query params work for resort
        Alert.objects.create(bm_report=self.report3.bm_report)
        query_response = client.get('/api/alerts/?resort=Vail%20TEST').json()
        self.assertEqual(query_response['count'], 1)
        self.assertEqual(query_response['results'][0]['bm_report'], 'http://testserver/api/bmreports/3/')

        # Create Alert, test query params work for report
        Alert.objects.create(bm_report=self.report2.bm_report)
        query_response = client.get('/api/alerts/?report_date=2020-01-02').json()
        self.assertEqual(query_response['count'], 1)
        self.assertEqual(query_response['results'][0]['bm_report'], 'http://testserver/api/bmreports/2/')
        query_response = client.get('/api/alerts/?bm_pk=2').json()
        self.assertEqual(query_response['count'], 1)
        self.assertEqual(query_response['results'][0]['bm_report'], 'http://testserver/api/bmreports/2/')

        # Check combined query works - no results
        query_response = client.get('/api/alerts/?report_date=2020-01-02&resort=BC').json()
        self.assertEqual(query_response['count'], 0)

    def test_post(self) -> None:
        """
        test post method
        """
        client = APIClient()

        # Check POST fails for anon and rando users
        self.assertEqual(client.post('/api/alerts/').status_code, 401)
        client.credentials(HTTP_AUTHORIZATION='Token ' + self.rando_token.key)
        self.assertEqual(client.post('/api/alerts/').status_code, 403)

        # Check post works for staff
        client.credentials(HTTP_AUTHORIZATION='Token ' + self.token.key)
        rpt = Report.objects.create(date=dt.datetime(2020, 1, 6).date(), resort=self.resort2)
        post_data = {
            'bm_report': 'http://testserver/api/bmreports/{}/'.format(rpt.bm_report.id),
        }
        response = client.post('/api/alerts/', post_data, format='json')
        self.assertEqual(response.status_code, 201)
        response = response.json()
        response_url = 'http://testserver/api/alerts/{}/'.format(response['id'])
        response.pop('id')
        response.pop('sent')

        self.assertDictEqual(response, post_data)

        # Delete posted alert
        client.delete(response_url)

    def test_put(self) -> None:
        """
        test put method
        """
        client = APIClient()
        client.credentials(HTTP_AUTHORIZATION='Token ' + self.token.key)
        alert = client.get('/api/alerts/').json()['results'][0]

        # Update data
        alert['bm_report'] = 'http://testserver/api/bmreports/2/'

        # Check PUT fails for rando and anon user
        client.credentials()
        response = client.put('/api/alerts/1/', data=json.dumps(alert),
                              content_type='application/json')
        self.assertEqual(response.status_code, 401)
        client.credentials(HTTP_AUTHORIZATION='Token ' + self.rando_token.key)
        response = client.put('/api/alerts/1/', data=json.dumps(alert),
                              content_type='application/json')
        self.assertEqual(response.status_code, 403)

        # Check PUT works for staff
        client.credentials(HTTP_AUTHORIZATION='Token ' + self.token.key)
        response = client.put('/api/alerts/1/', data=json.dumps(alert),
                              content_type='application/json')
        self.assertEqual(response.status_code, 200)

        self.assertDictEqual(response.json(), alert)

    def test_delete(self) -> None:
        """
        test delete method
        """
        client = APIClient()

        # Create notification
        report4 = Report.objects.create(date=dt.datetime(2020, 1, 4).date(), resort=self.resort2)
        Alert.objects.create(bm_report=report4.bm_report)

        # Check delete fails for anon or rando
        self.assertEqual(client.delete('/api/alerts/2/').status_code, 401)
        client.credentials(HTTP_AUTHORIZATION='Token ' + self.rando_token.key)
        self.assertEqual(client.delete('/api/alerts/2/').status_code, 403)

        # Check delete works for staff
        client.credentials(HTTP_AUTHORIZATION='Token ' + self.token.key)
        response = client.delete('/api/alerts/2/')
        self.assertEqual(response.status_code, 204)
        self.assertEqual(client.get('/api/alerts/2/').status_code, 404)
        self.assertEqual(client.get('/api/alerts/').json()['count'], 1)


class AlertListTestCase(TestCase):
    @classmethod
    def setUpTestData(cls):
        cls.user = User.objects.create_user(username='test', password='foo', email='AP_TEST')
        cls.user.is_staff = True
        cls.user.save()
        cls.token = Token.objects.get(user__username='test')

        cls.resort = Resort.objects.create(name='test1')
        cls.resort2 = Resort.objects.create(name='test2')

        cls.report = Report.objects.create(date=dt.datetime(2020, 2, 2), resort=cls.resort)
        cls.report2 = Report.objects.create(date=dt.datetime(2020, 2, 2), resort=cls.resort2)

        cls.run1 = Run.objects.create(name='foo', resort=cls.resort)
        cls.run2 = Run.objects.create(name='foobar', resort=cls.resort2)

        cls.report.runs.add(cls.run1)
        cls.report2.runs.add(cls.run2)

        # Create 1 notification
        Notification.objects.create(bm_report_id=2)

    def test_get_list(self) -> None:
        """
        test get_list behaves as expected
        """
        client = APIClient()
        client.credentials(HTTP_AUTHORIZATION='Token ' + self.token.key)

        def get_wrapper(x: str):
<<<<<<< HEAD
            return get_api(x, {}, 'http://testserver/api', client)

        alert_list = get_resort_alerts(dt.datetime(2020, 2, 2, 7), get_wrapper, 'http://testserver/api', {}, client)
        self.assertListEqual(alert_list, [])

        # check returns 1 resort after 815
        alert_list = get_resort_alerts(dt.datetime(2020, 2, 2, 8, 15), get_wrapper, 'http://testserver/api', {}, client)
        self.assertListEqual(alert_list, ['http://testserver/api/bmreports/1/'])

        # Add alert to report1
        Alert.objects.create(bm_report_id=1)
        alert_list = get_resort_alerts(dt.datetime(2020, 2, 2, 9), get_wrapper, 'http://testserver/api', {}, client)
        self.assertListEqual(alert_list, [])

        # Create report on 2-3 for resort1 with no notification
        res = Report.objects.create(date=dt.datetime(2020, 2, 3), resort=self.resort)
        res.runs.add(self.run1)

        # Check a new report object is created for a time in the future and an alert is queued
        alert_list = get_resort_alerts(dt.datetime(2020, 2, 3, 7), get_wrapper, 'http://testserver/api', {}, client)
        self.assertListEqual(alert_list, [])
        alert_list = get_resort_alerts(dt.datetime(2020, 2, 3, 9), get_wrapper, 'http://testserver/api', {}, client)
        self.assertListEqual(alert_list, ['http://testserver/api/bmreports/3/',
                                          'http://testserver/api/bmreports/4/'])

        rpt = Report.objects.get(id=4)
        self.assertListEqual(list(rpt.runs.all()), [])
        self.assertEqual(rpt.resort, self.resort2)
        self.assertEqual(rpt.date, dt.datetime(2020, 2, 3).date())
        Alert.objects.create(bm_report_id=4)

        # Check the most recent report is returned
        Alert.objects.get(id=1).delete()
        alert_list = get_resort_alerts(dt.datetime(2020, 2, 3, 9), get_wrapper, 'http://testserver/api', {}, client)
        self.assertListEqual(alert_list, ['http://testserver/api/bmreports/{}/'.format(res.bm_report.id)])
        self.assertEqual(Report.objects.count(), 4)
=======
            return get_api(x, {}, 'http://testserver/api')

        with patch('grmrpt_fetch.fetch_server.requests', autospec=True) as fake_requests:
            fake_requests.get = client.get
            fake_requests.put = client.put
            fake_requests.post = client.post
            fake_requests.delete = client.delete

            alert_list = get_resort_alerts(dt.datetime(2020, 2, 2, 7), get_wrapper, 'http://testserver/api', {})
            self.assertListEqual(alert_list, [])

            # check returns 1 resort after 815
            alert_list = get_resort_alerts(dt.datetime(2020, 2, 2, 8, 15), get_wrapper, 'http://testserver/api', {})
            self.assertListEqual(alert_list, ['http://testserver/api/bmreports/1/'])

            # Add alert to report1
            Alert.objects.create(bm_report_id=1)
            alert_list = get_resort_alerts(dt.datetime(2020, 2, 2, 9), get_wrapper, 'http://testserver/api', {})
            self.assertListEqual(alert_list, [])

            # Create report on 2-3 for resort1 with no notification
            res = Report.objects.create(date=dt.datetime(2020, 2, 3), resort=self.resort)
            res.runs.add(self.run1)

            # Check a new report object is created for a time in the future and an alert is queued
            alert_list = get_resort_alerts(dt.datetime(2020, 2, 3, 7), get_wrapper, 'http://testserver/api', {})
            self.assertListEqual(alert_list, [])
            alert_list = get_resort_alerts(dt.datetime(2020, 2, 3, 9), get_wrapper, 'http://testserver/api', {})
            self.assertListEqual(alert_list, ['http://testserver/api/bmreports/3/',
                                              'http://testserver/api/bmreports/4/'])

            rpt = Report.objects.get(id=4)
            self.assertListEqual(list(rpt.runs.all()), [])
            self.assertEqual(rpt.resort, self.resort2)
            self.assertEqual(rpt.date, dt.datetime(2020, 2, 3).date())
            Alert.objects.create(bm_report_id=4)

            # Check the most recent report is returned
            Alert.objects.get(id=1).delete()
            alert_list = get_resort_alerts(dt.datetime(2020, 2, 3, 9), get_wrapper, 'http://testserver/api', {})
            self.assertListEqual(alert_list, ['http://testserver/api/bmreports/{}/'.format(res.bm_report.id)])
            self.assertEqual(Report.objects.count(), 4)
>>>>>>> 840d2204
<|MERGE_RESOLUTION|>--- conflicted
+++ resolved
@@ -1157,131 +1157,6 @@
         client = APIClient()
         client.credentials(HTTP_AUTHORIZATION='Token ' + self.token.key)
         def get_wrapper(x: str):
-<<<<<<< HEAD
-            return get_api(x, {}, 'http://testserver/api', client)
-
-        # Without BMrun linked to report, no notification sent
-        resorts = get_resorts_to_notify(get_wrapper, 'http://testserver/api', client, {})
-        self.assertListEqual(resorts, [])
-
-        # Link run to bmr
-        bmr = BMReport.objects.get(pk=2)
-        bmr.runs.add(Run.objects.get(pk=1))
-        # Since first report has a notification, only second resort should have a notification
-        resorts = get_resorts_to_notify(get_wrapper, 'http://testserver/api', client, {})
-        self.assertListEqual(resorts, [self.resort2_report_url])
-
-        # Add report on 1-2
-        report_data = {'date': '2020-01-02',
-                       'resort': self.resort_url,
-                       'runs': [self.run1_url, self.run2_url]}
-        report_response = client.post('/api/reports/', report_data, format='json')
-        assert report_response.status_code == 201
-        report_url = 'http://testserver/api/bmreports/{}/'.format(report_response.json()['id'])
-        resorts = get_resorts_to_notify(get_wrapper, 'http://testserver/api', client, {})
-        self.assertListEqual(resorts, [self.resort2_report_url])
-
-        # Add run to BMR and check resort is now on notification list
-        bmr = BMReport.objects.get(pk=client.get(report_response.json()['bm_report']).json()['id'])
-        bmr.runs.add(Run.objects.get(pk=1))
-        resorts = get_resorts_to_notify(get_wrapper, 'http://testserver/api', client, {})
-        self.assertListEqual(resorts, [report_url, self.resort2_report_url])
-
-        # Add report on 1-6
-        report_data = {'date': '2020-01-06',
-                       'resort': self.resort_url,
-                       'runs': [self.run1_url, self.run2_url]}
-        report_response = client.post('/api/reports/', report_data, format='json')
-        assert report_response.status_code == 201
-        report_url = 'http://testserver/api/bmreports/{}/'.format(report_response.json()['id'])
-        resort1_id = report_response.json()['id']
-        # Without BMruns on BMReport, no notification
-        resorts = get_resorts_to_notify(get_wrapper, 'http://testserver/api', client, {})
-        self.assertListEqual(resorts, [self.resort2_report_url])
-
-        bmr = BMReport.objects.get(pk=client.get(report_response.json()['bm_report']).json()['id'])
-        bmr.runs.add(Run.objects.get(pk=1))
-
-        # With new report, notify resort2 and updated report
-        resorts = get_resorts_to_notify(get_wrapper, 'http://testserver/api', client, {})
-        self.assertListEqual(resorts, [report_url, self.resort2_report_url])
-
-        # Notify both
-        Notification.objects.create(bm_report_id=resort1_id)
-        Notification.objects.create(bm_report_id=self.resort2_id)
-
-        # Confirm no notifications to go out
-        resorts = get_resorts_to_notify(get_wrapper, 'http://testserver/api', client, {})
-        self.assertListEqual(resorts, [])
-
-        # Create a bogus report with no runs attached
-        report_data = {'date': '2020-01-07',
-                       'resort': self.resort_url,
-                       'runs': []}
-        report_response = client.post('/api/reports/', report_data, format='json')
-        assert report_response.status_code == 201
-        # Confirm no notifications to go out
-        resorts = get_resorts_to_notify(get_wrapper, 'http://testserver/api', client, {})
-        self.assertListEqual(resorts, [])
-
-        # Create identical bm report and check no notification is readied
-        run1 = Run.objects.get(pk=1)
-        run2 = Run.objects.get(pk=2)
-        bmr = BMReport.objects.get(date=dt.datetime(2020, 1, 7))
-        bmr.full_report.runs.set([run1])
-        bmr.runs.set([run1])
-
-        rpt = Report.objects.create(date=dt.datetime(2020, 1, 8), resort=Resort.objects.get(pk=1))
-        bm2 = rpt.bm_report
-        rpt.runs.set([run1])
-        bm2.runs.set([run1])
-
-        # Confirm notification goes out even though the previous day's report has the same blue moon runs on it
-        resorts = get_resorts_to_notify(get_wrapper, 'http://testserver/api', client, {})
-        self.assertListEqual(resorts, ['http://testserver/api/bmreports/{}/'.format(bm2.id)])
-
-        bm2.runs.add(run2)
-        # Confirm notification ready to go out
-        resorts = get_resorts_to_notify(get_wrapper, 'http://testserver/api', client, {})
-        self.assertListEqual(resorts, ['http://testserver/api/bmreports/{}/'.format(bm2.pk)])
-
-        # Send notification
-        Notification.objects.create(bm_report_id=bm2.pk)
-
-        # Confirm no notifications to go out
-        resorts = get_resorts_to_notify(get_wrapper, 'http://testserver/api', client, {})
-        self.assertListEqual(resorts, [])
-
-        # Create 2 reports next to each other
-        rpt1 = Report.objects.create(date=dt.datetime(2020, 2, 1), resort_id=1)
-        rpt1.runs.set([Run.objects.get(id=1)])
-        rpt1.bm_report.runs.set([Run.objects.get(id=1)])
-
-        rpt2 = Report.objects.create(date=dt.datetime(2020, 2, 2), resort_id=1)
-        rpt2.runs.set([Run.objects.get(id=1)])
-
-        # Confirm no notification goes out because BMreport has no runs
-        resorts = get_resorts_to_notify(get_wrapper, 'http://testserver/api', client, {})
-        self.assertListEqual(resorts, [])
-
-        # Add run to BMreport
-        rpt2.bm_report.runs.set([Run.objects.get(id=2)])
-        resorts = get_resorts_to_notify(get_wrapper, 'http://testserver/api', client, {})
-        self.assertListEqual(resorts, ['http://testserver/api/bmreports/{}/'.format(rpt2.bm_report.id)])
-
-        # Post notification for 'no run' and confirm resort still queued for notification
-        notif = Notification.objects.create(bm_report_id=rpt2.bm_report.id, type='no_runs')
-        resorts = get_resorts_to_notify(get_wrapper, 'http://testserver/api', client, {})
-        self.assertListEqual(resorts, ['http://testserver/api/bmreports/{}/'.format(rpt2.bm_report.id)])
-        self.assertRaises(Notification.DoesNotExist, Notification.objects.get, id=notif.id)
-
-        # add more recent report and confirm it is queued for notification
-        rpt = Report.objects.create(date=dt.datetime(2020, 2, 3), resort_id=1)
-        rpt.runs.add(Run.objects.get(id=1))
-        rpt.bm_report.runs.add(Run.objects.get(id=1))
-        resorts = get_resorts_to_notify(get_wrapper, 'http://testserver/api', client, {})
-        self.assertListEqual(resorts, ['http://testserver/api/bmreports/{}/'.format(rpt.bm_report.id)])
-=======
             return get_api(x, {}, 'http://testserver/api')
 
         with patch('grmrpt_fetch.fetch_server.requests', autospec=True) as fake_requests:
@@ -1411,7 +1286,6 @@
             rpt.bm_report.runs.add(Run.objects.get(id=1))
             resorts = get_resorts_to_notify(get_wrapper, 'http://testserver/api', {})
             self.assertListEqual(resorts, ['http://testserver/api/bmreports/{}/'.format(rpt.bm_report.id)])
->>>>>>> 840d2204
 
     @classmethod
     def tearDownClass(cls):
@@ -1603,18 +1477,12 @@
         date = dt.datetime(2020, 1, 1).date()
         client = APIClient()
         client.credentials(HTTP_AUTHORIZATION='Token ' + self.token.key)
-<<<<<<< HEAD
-        get_api_wrapper = lambda x: get_api(x, {}, 'http://testserver/api', client)
-        create_report(date, ['Ripsaw', 'Centennial'], 1, 'http://testserver/api', {}, get_api_wrapper, self.time,
-                      client)
-=======
         with patch('grmrpt_fetch.fetch_server.requests', autospec=True) as fake_requests:
             fake_requests.get = client.get
             fake_requests.post = client.post
             fake_requests.put = client.put
             get_api_wrapper = lambda x: get_api(x, {}, 'http://testserver/api')
             create_report(date, ['Ripsaw', 'Centennial'], 1, 'http://testserver/api', {}, get_api_wrapper, self.time)
->>>>>>> 840d2204
 
         self.assertListEqual([self.run1, self.run2], list(self.report.runs.all()))
 
@@ -1622,22 +1490,6 @@
         date = dt.datetime(2020, 1, 1).date()
         client = APIClient()
         client.credentials(HTTP_AUTHORIZATION='Token ' + self.token.key)
-<<<<<<< HEAD
-        get_api_wrapper = lambda x: get_api(x, {}, 'http://testserver/api', client)
-
-        # Update report with run1 and run2
-        self.report.runs.set([self.run1, self.run2])
-
-        create_report(date, ['Ripsaw', 'Larkspur'], 1, 'http://testserver/api', {}, get_api_wrapper, self.time,
-                      client)
-        self.assertListEqual([self.run1, self.run3], list(self.report.runs.all()))
-
-        # Update report with no runs
-        self.report.runs.set([])
-        create_report(date, ['Ripsaw', 'Larkspur'], 1, 'http://testserver/api', {}, get_api_wrapper, self.time,
-                      client)
-        self.assertListEqual([self.run1, self.run3], list(self.report.runs.all()))
-=======
         with patch('grmrpt_fetch.fetch_server.requests', autospec=True) as fake_requests:
             fake_requests.get = client.get
             fake_requests.post = client.post
@@ -1692,40 +1544,6 @@
                           {}, get_api_wrapper, dt.datetime(2020, 1, 5, 8))
             rpt = Report.objects.get(date=dt.datetime(2020, 1, 5).date())
             self.assertListEqual(list(rpt.runs.all()), [self.run1])
->>>>>>> 840d2204
-
-    def test_create_report_duplicate_runs(self) -> None:
-        """
-        Check behavior with duplicate runs groomed two days in a row. Do not create report before 8 am.
-        """
-        rpt = Report.objects.create(date=dt.datetime(2020, 1, 2).date(), resort=self.resort)
-        rpt.runs.set([self.run1, self.run2])
-
-        client = APIClient()
-        client.credentials(HTTP_AUTHORIZATION='Token ' + self.token.key)
-        get_api_wrapper = lambda x: get_api(x, {}, 'http://testserver/api', client)
-
-        create_report(dt.datetime(2020, 1, 3).date(), [self.run1.name, self.run2.name], 1, 'http://testserver/api',
-                      {}, get_api_wrapper, dt.datetime(2020, 1, 3, 7), client)
-        rpt = Report.objects.get(date=dt.datetime(2020, 1, 3).date())
-        self.assertListEqual(list(rpt.runs.all()), [])
-
-        # Repeat call with time =8
-        create_report(dt.datetime(2020, 1, 3).date(), [self.run1.name, self.run2.name], 1, 'http://testserver/api',
-                      {}, get_api_wrapper, dt.datetime(2020, 1, 3, 8), client)
-        rpt = Report.objects.get(date=dt.datetime(2020, 1, 3).date())
-        self.assertListEqual(list(rpt.runs.all()), [self.run1, self.run2])
-
-        # Check report creates successfully if groomed runs list is different
-        create_report(dt.datetime(2020, 1, 4).date(), [self.run1.name, self.run3.name], 1, 'http://testserver/api',
-                      {}, get_api_wrapper, dt.datetime(2020, 1, 4, 7), client)
-        rpt = Report.objects.get(date=dt.datetime(2020, 1, 4).date())
-        self.assertListEqual(list(rpt.runs.all()), [self.run1, self.run3])
-
-        create_report(dt.datetime(2020, 1, 5).date(), [self.run1.name], 1, 'http://testserver/api',
-                      {}, get_api_wrapper, dt.datetime(2020, 1, 5, 8), client)
-        rpt = Report.objects.get(date=dt.datetime(2020, 1, 5).date())
-        self.assertListEqual(list(rpt.runs.all()), [self.run1])
 
     @classmethod
     def tearDownClass(cls):
@@ -1916,84 +1734,25 @@
         client.credentials(HTTP_AUTHORIZATION='Token ' + self.token.key)
 
         def get_wrapper(x: str):
-<<<<<<< HEAD
-            return get_api(x, {}, 'http://testserver/api', client)
-
-        alert_list = get_resort_alerts(dt.datetime(2020, 2, 2, 7), get_wrapper, 'http://testserver/api', {}, client)
+            return get_api(x, {}, 'http://testserver/api')
+
+        alert_list = get_resort_alerts(dt.datetime(2020, 2, 2, 7), get_wrapper)
         self.assertListEqual(alert_list, [])
 
         # check returns 1 resort after 815
-        alert_list = get_resort_alerts(dt.datetime(2020, 2, 2, 8, 15), get_wrapper, 'http://testserver/api', {}, client)
+        alert_list = get_resort_alerts(dt.datetime(2020, 2, 2, 8, 15), get_wrapper)
         self.assertListEqual(alert_list, ['http://testserver/api/bmreports/1/'])
 
         # Add alert to report1
         Alert.objects.create(bm_report_id=1)
-        alert_list = get_resort_alerts(dt.datetime(2020, 2, 2, 9), get_wrapper, 'http://testserver/api', {}, client)
+        alert_list = get_resort_alerts(dt.datetime(2020, 2, 2, 9), get_wrapper)
         self.assertListEqual(alert_list, [])
 
-        # Create report on 2-3 for resort1 with no notification
+        Alert.objects.get(id=1).delete()
+
+        # Create more recent report, check it is returned
         res = Report.objects.create(date=dt.datetime(2020, 2, 3), resort=self.resort)
         res.runs.add(self.run1)
 
-        # Check a new report object is created for a time in the future and an alert is queued
-        alert_list = get_resort_alerts(dt.datetime(2020, 2, 3, 7), get_wrapper, 'http://testserver/api', {}, client)
-        self.assertListEqual(alert_list, [])
-        alert_list = get_resort_alerts(dt.datetime(2020, 2, 3, 9), get_wrapper, 'http://testserver/api', {}, client)
-        self.assertListEqual(alert_list, ['http://testserver/api/bmreports/3/',
-                                          'http://testserver/api/bmreports/4/'])
-
-        rpt = Report.objects.get(id=4)
-        self.assertListEqual(list(rpt.runs.all()), [])
-        self.assertEqual(rpt.resort, self.resort2)
-        self.assertEqual(rpt.date, dt.datetime(2020, 2, 3).date())
-        Alert.objects.create(bm_report_id=4)
-
-        # Check the most recent report is returned
-        Alert.objects.get(id=1).delete()
-        alert_list = get_resort_alerts(dt.datetime(2020, 2, 3, 9), get_wrapper, 'http://testserver/api', {}, client)
-        self.assertListEqual(alert_list, ['http://testserver/api/bmreports/{}/'.format(res.bm_report.id)])
-        self.assertEqual(Report.objects.count(), 4)
-=======
-            return get_api(x, {}, 'http://testserver/api')
-
-        with patch('grmrpt_fetch.fetch_server.requests', autospec=True) as fake_requests:
-            fake_requests.get = client.get
-            fake_requests.put = client.put
-            fake_requests.post = client.post
-            fake_requests.delete = client.delete
-
-            alert_list = get_resort_alerts(dt.datetime(2020, 2, 2, 7), get_wrapper, 'http://testserver/api', {})
-            self.assertListEqual(alert_list, [])
-
-            # check returns 1 resort after 815
-            alert_list = get_resort_alerts(dt.datetime(2020, 2, 2, 8, 15), get_wrapper, 'http://testserver/api', {})
-            self.assertListEqual(alert_list, ['http://testserver/api/bmreports/1/'])
-
-            # Add alert to report1
-            Alert.objects.create(bm_report_id=1)
-            alert_list = get_resort_alerts(dt.datetime(2020, 2, 2, 9), get_wrapper, 'http://testserver/api', {})
-            self.assertListEqual(alert_list, [])
-
-            # Create report on 2-3 for resort1 with no notification
-            res = Report.objects.create(date=dt.datetime(2020, 2, 3), resort=self.resort)
-            res.runs.add(self.run1)
-
-            # Check a new report object is created for a time in the future and an alert is queued
-            alert_list = get_resort_alerts(dt.datetime(2020, 2, 3, 7), get_wrapper, 'http://testserver/api', {})
-            self.assertListEqual(alert_list, [])
-            alert_list = get_resort_alerts(dt.datetime(2020, 2, 3, 9), get_wrapper, 'http://testserver/api', {})
-            self.assertListEqual(alert_list, ['http://testserver/api/bmreports/3/',
-                                              'http://testserver/api/bmreports/4/'])
-
-            rpt = Report.objects.get(id=4)
-            self.assertListEqual(list(rpt.runs.all()), [])
-            self.assertEqual(rpt.resort, self.resort2)
-            self.assertEqual(rpt.date, dt.datetime(2020, 2, 3).date())
-            Alert.objects.create(bm_report_id=4)
-
-            # Check the most recent report is returned
-            Alert.objects.get(id=1).delete()
-            alert_list = get_resort_alerts(dt.datetime(2020, 2, 3, 9), get_wrapper, 'http://testserver/api', {})
-            self.assertListEqual(alert_list, ['http://testserver/api/bmreports/{}/'.format(res.bm_report.id)])
-            self.assertEqual(Report.objects.count(), 4)
->>>>>>> 840d2204
+        alert_list = get_resort_alerts(dt.datetime(2020, 2, 3, 9), get_wrapper)
+        self.assertListEqual(alert_list, ['http://testserver/api/bmreports/3/'])