--- conflicted
+++ resolved
@@ -7,14 +7,8 @@
 from rest_framework.reverse import reverse
 from rest_framework.permissions import IsAdminUser
 
-<<<<<<< HEAD
-from reports.models import Report, Run, Resort, BMReport, BMGUser, Notification
-from reports.serializers import ReportSerializer, RunSerializer, ResortSerializer, BMReportSerializer, \
-    UserSerializer, BMGUserSerializer, NotificationSerializer
-=======
 from reports.models import *
 from reports.serializers import *
->>>>>>> 9b453ddd
 from reports.permissions import IsAdminOrReadOnly
 
 
@@ -241,8 +235,6 @@
     """
     queryset = Notification.objects.all().order_by('id')
     serializer_class = NotificationSerializer
-<<<<<<< HEAD
-=======
     permission_classes = [IsAdminUser]
 
 
@@ -285,5 +277,4 @@
     """
     queryset = Alert.objects.all().order_by('id')
     serializer_class = AlertSerializer
->>>>>>> 9b453ddd
     permission_classes = [IsAdminUser]