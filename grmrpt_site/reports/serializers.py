from rest_framework import serializers
from reports.models import *


class ResortSerializer(serializers.ModelSerializer):
    """
    Serializer for resort model
    """
    sns_arn = serializers.CharField(read_only=True)

    class Meta:
        model = Resort
        fields = ['name', 'location', 'report_url', 'id', 'sns_arn', 'parse_mode', 'display_url']


class RunSerializer(serializers.ModelSerializer):
    """
    Serializer for run model
    """
    resort = serializers.HyperlinkedRelatedField(many=False, view_name='resort-detail',
                                                 queryset=Resort.objects.all())
    reports = serializers.HyperlinkedRelatedField(many=True, view_name='report-detail',
                                                  queryset=Report.objects.all())

    class Meta:
        model = Run
        fields = ['name', 'difficulty', 'id', 'resort', 'reports']


class ReportSerializer(serializers.ModelSerializer):
    """
    Serializer for report model
    """
    resort = serializers.HyperlinkedRelatedField(many=False, view_name='resort-detail',
                                                 queryset=Resort.objects.all())
    runs = serializers.HyperlinkedRelatedField(many=True, view_name='run-detail',
                                               queryset=Run.objects.all())
    bm_report = serializers.HyperlinkedRelatedField(many=False, view_name='bmreport-detail',
                                                    read_only=True)

    class Meta:
        model = Report
        fields = ['date', 'resort', 'runs', 'id', 'bm_report']


class BMReportSerializer(serializers.ModelSerializer):
    """
    Serializer for HDreport model
    """
    resort = serializers.HyperlinkedRelatedField(many=False, view_name='resort-detail',
                                                 queryset=Resort.objects.all())
    runs = serializers.HyperlinkedRelatedField(many=True, view_name='run-detail',
                                               queryset=Run.objects.all())
    full_report = serializers.HyperlinkedRelatedField(many=False, view_name='report-detail',
                                                      queryset=Report.objects.all())
    notification = serializers.HyperlinkedRelatedField(many=False, view_name='notification-detail',
                                                       read_only=True)
<<<<<<< HEAD

    class Meta:
        model = BMReport
        fields = ['date', 'resort', 'runs', 'id', 'full_report', 'notification']
=======
    alert = serializers.HyperlinkedRelatedField(many=False, view_name='alert-detail',
                                                read_only=True)

    class Meta:
        model = BMReport
        fields = ['date', 'resort', 'runs', 'id', 'full_report', 'notification', 'alert']
>>>>>>> 9b453ddd


class UserSerializer(serializers.ModelSerializer):
    """
    Serializer for User model
    """
    bmg_user = serializers.HyperlinkedRelatedField(many=False, view_name='bmguser-detail', read_only=True)

    class Meta:
        model = User
        fields = ['id', 'username', 'email', 'bmg_user', 'is_staff']


class BMGUserSerializer(serializers.ModelSerializer):
    """
    Serializer for BMGUser model
    """
    user = UserSerializer(read_only=True)
    favorite_runs = serializers.HyperlinkedRelatedField(many=True, view_name='run-detail',
                                                        queryset=Run.objects.all())
    resorts = serializers.HyperlinkedRelatedField(many=True, view_name='resort-detail',
                                                  queryset=Resort.objects.all())
    sub_arn = serializers.CharField(read_only=True)

    class Meta:
        model = BMGUser
        fields = ['id', 'phone', 'user', 'favorite_runs', 'resorts', 'contact_method', 'sub_arn',
                  'contact_days']


class NotificationSerializer(serializers.ModelSerializer):
    """
    Serializer for notification model
    """
    bm_report = serializers.HyperlinkedRelatedField(many=False, view_name='bmreport-detail',
                                                    queryset=BMReport.objects.all())

    class Meta:
        model = Notification
<<<<<<< HEAD
=======
        fields = ['id', 'bm_report', 'sent', 'type']


class AlertSerializer(serializers.ModelSerializer):
    """
    Serializer for alert model
    """
    bm_report = serializers.HyperlinkedRelatedField(many=False, view_name='bmreport-detail',
                                                    queryset=BMReport.objects.all())

    class Meta:
        model = Alert
>>>>>>> 9b453ddd
        fields = ['id', 'bm_report', 'sent']<|MERGE_RESOLUTION|>--- conflicted
+++ resolved
@@ -55,19 +55,12 @@
                                                       queryset=Report.objects.all())
     notification = serializers.HyperlinkedRelatedField(many=False, view_name='notification-detail',
                                                        read_only=True)
-<<<<<<< HEAD
-
-    class Meta:
-        model = BMReport
-        fields = ['date', 'resort', 'runs', 'id', 'full_report', 'notification']
-=======
     alert = serializers.HyperlinkedRelatedField(many=False, view_name='alert-detail',
                                                 read_only=True)
 
     class Meta:
         model = BMReport
         fields = ['date', 'resort', 'runs', 'id', 'full_report', 'notification', 'alert']
->>>>>>> 9b453ddd
 
 
 class UserSerializer(serializers.ModelSerializer):
@@ -107,8 +100,6 @@
 
     class Meta:
         model = Notification
-<<<<<<< HEAD
-=======
         fields = ['id', 'bm_report', 'sent', 'type']
 
 
@@ -121,5 +112,4 @@
 
     class Meta:
         model = Alert
->>>>>>> 9b453ddd
         fields = ['id', 'bm_report', 'sent']